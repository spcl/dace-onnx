--- conflicted
+++ resolved
@@ -23,13 +23,8 @@
     packages=['daceml'],
     package_data={'': ['*.cpp']},
     install_requires=[
-<<<<<<< HEAD
-        'dace@git+https://github.com/orausch/dace.git@fix_typo',
-        'onnx == 1.7.0', 'torch'
-=======
         'dace@git+https://github.com/spcl/dace.git@d3571a8', 'onnx == 1.7.0',
         'torch'
->>>>>>> 7097be9c
     ],
     # install with pip and --find-links (see Makefile)
     # See https://github.com/pypa/pip/issues/5898
