--- conflicted
+++ resolved
@@ -106,7 +106,6 @@
     return base_name + "_" + str(i)
 
 
-<<<<<<< HEAD
 def vectorize_array_and_memlet(sdfg, array_name, type: dtypes.typeclass):
     '''
        Adjust the shape of a data container according to the vec width (only the last dimension).
@@ -154,11 +153,8 @@
                 edge.data.subset.ranges[-1] = (start, new_stop, skip)
 
 
-def expand_onnx_nodes(sdfg: dace.SDFG):
-=======
 def expand_onnx_nodes(sdfg: dace.SDFG,
                       predicate: Optional[Callable[[nd.Node], bool]] = None):
->>>>>>> c0417921
     """ Recursively expand all onnx library nodes in the SDFG, resulting in an SDFG that can be optimized by
         dace transformations. Will also specialize dace matmuls.
 
