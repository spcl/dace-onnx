""" Code generation for PyTorch C++ dispatched operators. """
import copy
import dataclasses
import itertools
<<<<<<< HEAD
from typing import List, Tuple, Callable, Dict
=======
import operator
import os
from typing import List, Tuple, Callable, Optional, Dict, Union
>>>>>>> 34c38f6f

import dace.library
import numpy as np
import torch
from dace import dtypes as dt, data
from dace.codegen import targets, compiler
from dace.codegen.codeobject import CodeObject
from dace.codegen.compiled_sdfg import CompiledSDFG
from dace.codegen.prettycode import CodeIOStream
from dace.codegen.targets.common import sym2cpp

from daceml.autodiff import BackwardResult
from daceml.onnx.converters import clean_onnx_name
from daceml.onnx.onnx_importer import create_output_array
from daceml.pytorch.environments import PyTorch
from daceml.util import is_cuda, platform_library_name


@dataclasses.dataclass
class CompiledTorchFunction:
    """ A tuple holding the context for an executable function """
    function: Callable  #: the torch callable function
    compiled_sdfgs: List[
        CompiledSDFG]  #: the compiled SDFGs holding their states
    #: the pointers to the initialized SDFG state handles. Must be passed as the first arguments to function.
    ptr: List[torch.Tensor]


_REPLACED_CTYPES = {dace.int64: "int64_t", dace.uint64: "uint64_t"}


def torch_ctype(dtype: dace.typeclass) -> str:
    if dtype in _REPLACED_CTYPES:
        ctype = _REPLACED_CTYPES[dtype]
    else:
        ctype = dtype.ctype
    return ctype


def get_arglist(
        module: 'daceml.pytorch.DaceModule') -> Tuple[List[str], List[str]]:
    """ Get the list of forward-pass argument names for a module

        :param module: the module
        :return: the list of strings that are the argnames to the module, and the list of names of the outputs
    """
    arglist = [clean_onnx_name(i) for i in module.dace_model.inputs]

    # add any parameters that are required
    named_params = [
        clean_onnx_name(n) for n, _ in module.model.named_parameters()
    ]
    arglist.extend(n for n in named_params
                   if n not in arglist and n in module.sdfg.arrays
                   and not module.sdfg.arrays[n].transient)

    outputs = [clean_onnx_name(o) for o in module.dace_model.outputs]
    return arglist, outputs


_TYPECLASS_TO_TORCH_DTYPE_STR = {
    dt.int8: "kInt8",
    dt.uint8: "kUInt8",
    dt.int16: "kInt16",
    dt.int32: "kInt32",
    dt.int64: "kInt64",
    dt.float16: "kFloat16",
    dt.float32: "kFloat32",
    dt.float64: "kFloat64",
}


def tensor_init_for_desc(name: str, desc: data.Data, zeros=False) -> str:
    """ Emit the initialization code for a descriptor.
    """
    return f"""\
Tensor {name} = torch::{'zeros' if zeros else 'empty'}(
    {{{', '.join(str(s) for s in desc.shape)}}},
    torch::TensorOptions()
        .dtype(torch::{_TYPECLASS_TO_TORCH_DTYPE_STR[desc.dtype]})
        .device(torch::{'kCUDA' if is_cuda(desc.storage) else 'kCPU'})
        .layout(torch::kStrided));
    """


def initialize_outputs_code(module: 'daceml.pytorch.DaceModule',
                            output_names: List[str]) -> str:
    """ Generate the code that initializes the output tensors

        :param module: the module
        :param output_names: the output names of the SDFG.
        :param backward_arrays: names of array that must be saved for the backward pass. Only required if
                                generating code for a differentiable function.
        :return: the code
    """
    arglist = module.sdfg.arglist()
    code = ""
    for name in output_names:
        code += tensor_init_for_desc(name, arglist[name])

    return code


<<<<<<< HEAD
def argument_codegen(sdfg: dace.SDFG, clean_weights: Dict[str, torch.Tensor],
                     input_names: List[str],
                     output_names: List[str]) -> Tuple[str, str, str]:
=======
def argument_codegen(
        sdfg: dace.SDFG,
        clean_weights: Dict[str, torch.Tensor],
        input_names: List[str],
        output_names: List[str],
        guard_contiguous: Optional[List[str]] = None) -> Tuple[str, str, str]:
>>>>>>> 34c38f6f
    """ Generate the code that grabs the pointers of inputs and outputs.

        The names of the tensors will match the SDFG tensor names. Tensors that are not created by us (i.e. inputs)
        should be named {sdfg_name}_ first, and then .contiguous() will be called on them to yield the tensor that we
        require. This is the case for all tensors in ``guard_contiguous``.

        :param module: the module
        :param clean_weights: the constant weights of the SDFG.
        :param input_names: names of inputs to the torch function.
        :param output_names: names of outputs to the torch function.
<<<<<<< HEAD
        :return: the code for initializing the argument, the sdfg arguments in order, and the init call arguments
    """
    arglist = sdfg.arglist()
=======
        :param guard_contiguous: a subset of input_names to call .contiguous on. If None, all input names will be
                                 guarded.
        :return: the code for initializing the argument, the sdfg arguments in order, and the init call arguments
    """
    arglist = sdfg.arglist()

    guard_contiguous = set(guard_contiguous or input_names)
>>>>>>> 34c38f6f

    # initialize the inputs and outputs
    ptr_init_code = "\n// setup input and output pointers\n"
    for name in input_names:
        tctype = torch_ctype(arglist[name].dtype)
        dctype = arglist[name].dtype
        if isinstance(arglist[name], data.Array) or dt.can_access(
                dt.ScheduleType.GPU_Device, arglist[name].storage):
            if name in guard_contiguous:
                ptr_init_code += '\n' + f"Tensor {name} = {name}_.contiguous();"
            ptr_init_code += '\n' + f"{dctype} *{name}_ptr = reinterpret_cast<{dctype}*>({name}.data_ptr<{tctype}>());"

        elif isinstance(arglist[name], data.Scalar):
            if name in guard_contiguous:
                ptr_init_code += '\n' + f"{dctype} {name}_ptr = static_cast<{dctype}>({name}_.item().to<{tctype}>());"
            else:
                ptr_init_code += '\n' + f"{dctype} {name}_ptr = static_cast<{dctype}>({name}.item().to<{tctype}>());"
        else:
            raise ValueError(
                f"Unsupported data type {type(arglist[name])} for descriptor {name}"
            )

    ptr_init_code += '\n'

    # outputs and bwd arrays
    ptr_init_code += '\n'.join(
        f"{arglist[name].dtype.ctype} *{name}_ptr = reinterpret_cast<{arglist[name].dtype.ctype}*>"
        f"({name}.data_ptr<{torch_ctype(arglist[name].dtype)}>());"
        for name in output_names)
    ptr_init_code += "\n// setup constant arguments\n"

    # initialize all remaining parameters
    remaining = set(arglist).difference(
        itertools.chain(input_names, output_names))
    for name in remaining:
        # remaining args must be constants
        if name not in clean_weights:
            raise ValueError(
                f"Cannot generate PyTorch module C++ code: SDFG argument {name} is not an input or output"
                f" of the PyTorch Module, and not a constant.")
        if arglist[name].total_size > 1000:
            raise ValueError(
                f"Cannot generate PyTorch module C++ code: SDFG argument {name} is not an input or output"
                f" of the PyTorch Module, and is too large.")

        value = clean_weights[name]
<<<<<<< HEAD
        ptr_init_code += f"    {constant_initializer_code(name + '_ptr', arglist[name], value)}\n"
=======
        ptr_init_code += f"{constant_initializer_code(name, arglist[name], value)}\n"
>>>>>>> 34c38f6f

    arguments = ", ".join(f"{n}_ptr" for n in arglist)
    init_arguments = ", ".join(f"{n}_ptr" for n, desc in arglist.items()
                               if isinstance(desc, data.Scalar))

    return ptr_init_code, arguments, init_arguments


def item_to_cpp_literal(item) -> str:
    dtype = str(item.dtype)
    if dtype == "float32":
        return f"{item}f"
    elif dtype == "int64":
        return f"{item}l"
    elif dtype in ["float64", "int32", "int16", "int8"]:
        return str(item)
    else:
        raise ValueError(f"Unsupported tensor type {item.dtype}")


def constant_initializer_code(name: str, desc: data.Data, value) -> str:
    gpu_storage = dt.can_access(dt.ScheduleType.GPU_Device, desc.storage)

    if isinstance(desc, data.Array) or gpu_storage:
        iterator = np.nditer(value.cpu().numpy(), order="C")
        gpu_copy_code = f"""
        Tensor {name} = torch::from_blob({name}_ptr_cpu, {{{', '.join(sym2cpp(s) for s in desc.shape)}}},
            {{{', '.join(sym2cpp(s) for s in desc.strides)}}}, torch::{_TYPECLASS_TO_TORCH_DTYPE_STR[desc.dtype]})
            .to(torch::kCUDA);
        {desc.dtype.ctype} *{name}_ptr = reinterpret_cast<{desc.dtype.ctype}*>({name}.data_ptr<{torch_ctype(desc.dtype)}>());
        """
        return f"""
        {desc.dtype.ctype} {name}_ptr{'_cpu' if gpu_storage else ''}[{sym2cpp(desc.total_size)}] =
            {{{', '.join(item_to_cpp_literal(e) for e in iterator)}}};
        {gpu_copy_code if gpu_storage else ""}
        """
    elif isinstance(desc, data.Scalar):
        return f"{desc.dtype.ctype} {name}_ptr = {str(value.item())};"
    else:
        raise ValueError("Unsupported data descriptor")


def return_type_str(outputs: List[str]) -> str:
    return f"""{"Tensor" if len(outputs) == 1 else f"std::tuple<{', '.join(['Tensor'] * len(outputs))}>"}"""


def save_non_inputs_outputs(names: List[str]):
    return "\n".join(f'ctx->saved_data["{n}"] = {n};' for n in names)


def recover_saved_inputs_outputs(saved_inputs_outputs: List[str],
                                 other_saved: List[str]):
    code = ""
    if saved_inputs_outputs:
        code += "auto saved = ctx->get_saved_variables();\n"
        for i, n in enumerate(saved_inputs_outputs):
            code += f"\nauto {n} = saved[{i}];"

    for n in other_saved:
        code += f'\nauto {n} = ctx->saved_data["{n}"].toTensor();'

    return code


def setup_grad_values(backward_result: BackwardResult, sdfg: dace.SDFG,
                      outputs: List[str]) -> str:
    code = "// input grads"
    for _, grad_name in backward_result.required_grad_names.items():
        code += "\n" + tensor_init_for_desc(
            grad_name, sdfg.arrays[grad_name], zeros=True)

    code += "// output grads"
    for i, o in enumerate(outputs):
        grad_name = backward_result.given_grad_names[o]
        code += f'\nauto {grad_name}_ = grad_outputs[{i}];'

    return code


def code_for_backward_function(module: 'daceml.pytorch.DaceModule',
                               forward_sdfg: dace.SDFG,
                               backward_sdfg: dace.SDFG,
                               backward_result: BackwardResult,
                               forwarded_arrays: Dict[str, data.Data]) -> str:

    inputs, outputs = get_arglist(module)
    sdfg_name = forward_sdfg.name

    ret_str = return_type_str(outputs)

    outputs_with_forwarded_outputs = copy.deepcopy(outputs)
    outputs_with_forwarded_outputs.extend(
        n for n in forwarded_arrays if n not in inputs and n not in outputs)

    fwd_ptr_init_code, fwd_sdfg_call_arguments, _ = argument_codegen(
        forward_sdfg, module.dace_model.clean_weights, inputs,
        outputs_with_forwarded_outputs)

    # inputs are given_grads + forwarded_outputs
    bwd_inputs = list(
        backward_result.given_grad_names.values()) + list(forwarded_arrays)

    # outputs are required grads
    bwd_outputs = list(backward_result.required_grad_names.values())

    bwd_ptr_init_code, bwd_sdfg_call_arguments, _ = argument_codegen(
        backward_sdfg,
        module.dace_model.clean_weights,
        bwd_inputs,
        bwd_outputs,
        guard_contiguous=list(backward_result.given_grad_names.values()))

    # saved inputs/outputs
    saved_io_for_backward = [
        n for n in forwarded_arrays if n in inputs or n in outputs
    ]
    other_saved_for_backward = [
        n for n in forwarded_arrays if n not in inputs and n not in outputs
    ]
    return f"""
{get_header(forward_sdfg, backward_sdfg, inputs, outputs, module.use_cuda)}
class {sdfg_name}Function : public torch::autograd::Function<{sdfg_name}Function> {{
    public:
        static
            {ret_str}
            forward(
            AutogradContext *ctx,
            int64_t fwd_handle_ptr, int64_t bwd_handle_ptr, {", ".join(f"const Tensor& {name}_" for name in inputs)}) {{

            at::AutoNonVariableTypeMode g;

            // initialize outputs
            {initialize_outputs_code(module, outputs_with_forwarded_outputs)}

            {fwd_ptr_init_code}

            // get SDFG state handle
            {forward_sdfg.name}Handle_t handle = reinterpret_cast<{forward_sdfg.name}Handle_t>(fwd_handle_ptr);


            // call SDFG
            __program_{forward_sdfg.name}(handle, {fwd_sdfg_call_arguments});

            // save inputs/outputs for backward
            {
                f"ctx->save_for_backward({{{', '.join(f'{n}' for n in saved_io_for_backward)}}});" 
                if saved_io_for_backward else ""
            }

            // save non-inputs/outputs
            {save_non_inputs_outputs(other_saved_for_backward)}

            // save bwd handle
            ctx->saved_data["bwd_handle"] = bwd_handle_ptr;

            // return to torch
            return {f"{outputs[0]}" if len(outputs) == 1
            else f"{{{', '.join(o for o in outputs)}}}"};
        }}
        
        static tensor_list backward(AutogradContext *ctx, tensor_list grad_outputs) {{
            // recover bwd_handle_ptr
            int64_t bwd_handle_ptr = ctx->saved_data.find("bwd_handle")->second.toInt();

            // recover saved values
            {recover_saved_inputs_outputs(saved_io_for_backward, other_saved_for_backward)}

            // create grad values
            // NOTE, it might make sense take these from .grad()
            {setup_grad_values(backward_result, backward_sdfg, outputs)}
            
            {bwd_ptr_init_code}

            // get SDFG state handle
            {backward_sdfg.name}Handle_t handle = reinterpret_cast<{backward_sdfg.name}Handle_t>(bwd_handle_ptr);

            // call bwd SDFG
            __program_{backward_sdfg.name}(handle, {bwd_sdfg_call_arguments});
            
            // return calculated grads in correct order
            // first two grads are None (these are the grads for the handle ptrs)
            return {{
                Tensor(), Tensor(), {', '.join(backward_result.required_grad_names[i] for i in inputs)}
            }};
        }}
}};

{ret_str}
{sdfg_name}_autograd(int64_t handle_ptr, int64_t bwd_handle_ptr, {",".join(f"const Tensor& {name}_" for name in inputs)}) {{
    return {sdfg_name}Function::apply(
        handle_ptr, bwd_handle_ptr, {", ".join(f"{name}_" for name in inputs)}
    );
}}

TORCH_LIBRARY_IMPL(daceml_{sdfg_name}, Autograd{'CUDA' if module.use_cuda else 'CPU'}, m) {{
    m.impl("{sdfg_name}", {sdfg_name}_autograd);
}}
        """


def code_for_module(module: 'daceml.pytorch.DaceModule',
                    compiled_sdfg: CompiledSDFG) -> str:
    """ Generate the code for an operator that calls the sdfgs in the module.

        :param module: the module.
        :param compiled_sdfg: the compiled SDFG.
    """

    inputs, outputs = get_arglist(module)
    sdfg_name = compiled_sdfg.sdfg.name

    ret_str = return_type_str(outputs)
    if module.backward:
        raise NotImplemented("todo")
    else:
        ptr_init_code, sdfg_call_arguments, init_arguments = argument_codegen(
            compiled_sdfg.sdfg, module.dace_model.clean_weights, inputs,
            outputs)
        return f"""
{get_header(compiled_sdfg.sdfg, None, inputs, outputs, module.use_cuda)}

// function definition
{ret_str}
{sdfg_name}(int64_t handle_ptr, {",".join(f"const Tensor& {name}_" for name in inputs)}) {{

    // initialize outputs
    {initialize_outputs_code(module, outputs)}
    
    {ptr_init_code}

    // get SDFG state handle
    {sdfg_name}Handle_t handle = reinterpret_cast<{sdfg_name}Handle_t>(handle_ptr);

    // call SDFG
    __program_{sdfg_name}(handle, {sdfg_call_arguments});

    // return to torch
    return {f"{outputs[0]}" if len(outputs) == 1
        else f"{{{', '.join(o for o in outputs)}}}"};
}}

TORCH_LIBRARY_IMPL(daceml_{sdfg_name}, {'CUDA' if module.use_cuda else 'CPU'}, m) {{
    m.impl("{sdfg_name}", {sdfg_name});
}}
        """


def get_header(fwd_sdfg: dace.SDFG, bwd_sdfg: Optional[dace.SDFG], inputs,
               outputs, use_cuda: bool) -> str:
    return f"""
#include <torch/torch.h>
#include <torch/script.h>
#include "{fwd_sdfg.name}.h"
{"" if bwd_sdfg is None else f'#include "{bwd_sdfg.name}.h"'}
using torch::Tensor;
using torch::DeviceType;
using torch::autograd::tensor_list;
using torch::autograd::AutogradContext;

TORCH_LIBRARY(daceml_{fwd_sdfg.name}, m) {{
    m.def("{fwd_sdfg.name}(int handle_ptr,{"int bwd_handle_ptr," if bwd_sdfg else ""} {", ".join('Tensor ' + arg for arg in inputs)}) -> {'Tensor' if len(outputs) == 1
    else "(" + ", ".join(['Tensor'] * len(outputs)) + ")"}");
}}
"""


def compile_and_get_function(module: 'daceml.pytorch.DaceModule',
                             dummy_inputs) -> CompiledTorchFunction:
    """ Get a torch callable for the module. This will compile the sdfg, compile a PyTorch C++ operator, register it
        with PyTorch and return the function that calls it.

        This function handles code generation for both the forward and backward pass.

        :param module: the module.
        :param dummy_inputs: dummy inputs to initialize the model with.
        :return: the callable function for the SDFG.
    """

    # build the SDFG
    # set all states to not-sync
    for state in module.sdfg.nodes():
        state.nosync = True

    environments = {
        PyTorch.full_class_path(),
    }
    if module.backward:
        compiled, handle_ptr, compiled_bwd, bwd_handle_ptr = compile_and_init_sdfgs(
            module, dummy_inputs)

        compiled_sdfgs = [compiled, compiled_bwd]
        ptrs = [handle_ptr, bwd_handle_ptr]
        environments.add(get_env_for_sdfg(compiled_bwd).full_class_path())
        code = code_for_backward_function(module, compiled.sdfg,
                                          compiled_bwd.sdfg, module._ad_result,
                                          module._ad_inp_arrs)
    else:
        compiled, handle_ptr = compile_and_init_sdfgs(module, dummy_inputs)
        ptrs = [handle_ptr]
        code = code_for_module(module, compiled)
        compiled_sdfgs = [compiled]
    environments.add(get_env_for_sdfg(compiled).full_class_path())
    code = indent_code(code)

    # build the PyTorch module
    libname = f"torch_{module.sdfg.name}"
    program = CodeObject(libname,
                         code,
                         "cpp",
                         targets.cpu.CPUCodeGen,
                         f"Torch{module.sdfg_name}",
                         environments=environments)
    torch_module_build_path = os.path.join('.dacecache',
                                           f"torch_{compiled.sdfg.name}")

    compiler.generate_program_folder(None, [program], torch_module_build_path)
    compiler.configure_and_compile(torch_module_build_path)

    torch.ops.load_library(
        os.path.join(torch_module_build_path, "build",
                     platform_library_name(libname)))

    torch_function = operator.attrgetter(
        f"daceml_{module.sdfg.name}.{module.sdfg.name}")(torch.ops)

    result = CompiledTorchFunction(function=torch_function,
                                   compiled_sdfgs=compiled_sdfgs,
                                   ptr=ptrs)
    return result


def compile_and_init_sdfgs(
    module: 'daceml.pytorch.DaceModule', dummy_inputs
) -> (Union[Tuple[CompiledSDFG, int], Tuple[CompiledSDFG, int, CompiledSDFG,
                                            int]]):

    compiled: CompiledSDFG = module.dace_model.compile_and_init()
    # construct the arguments and initialize the SDFG
    args = tuple(dummy_inputs) + tuple(
        p.data for n, p in module.model.named_parameters()
        if n in module.dace_model.inputs)
    inputs, symbols, outputs = module.dace_model._call_args(args=args,
                                                            kwargs={})

    if module.backward:
        forwarded_transients = {
            name: create_output_array(symbols,
                                      desc,
                                      use_torch=True,
                                      zeros=True)
            for name, desc in module._ad_inp_arrs.items()
        }
    else:
        forwarded_transients = {}

    _, initargtuple = compiled._construct_args({
        **inputs,
        **outputs,
        **symbols,
        **forwarded_transients,
        **module.dace_model.initialized_parameters
    })
    compiled.initialize(*initargtuple)
    for _, hook in module.post_compile_hooks.items():
        hook(compiled)
    handle_ptr = torch.tensor([compiled._libhandle.value]).squeeze(0)

    if module.backward:
        # compile and initialize the backward_sdfg
        compiled_bwd: CompiledSDFG = module.backward_sdfg.compile()

        required_grads = {
            bwd_name: create_output_array(symbols,
                                          compiled_bwd.sdfg.arrays[bwd_name],
                                          use_torch=True,
                                          zeros=True)
            for _, bwd_name in module._ad_result.required_grad_names.items()
        }
        given_grads = {
            bwd_name: create_output_array(symbols,
                                          compiled_bwd.sdfg.arrays[bwd_name],
                                          use_torch=True,
                                          zeros=True)
            for _, bwd_name in module._ad_result.given_grad_names.items()
        }

        _, initargtuple = compiled_bwd._construct_args({
            **required_grads,
            **given_grads,
            **forwarded_transients
        })
        compiled_bwd.initialize(*initargtuple)
        bwd_handle_ptr = torch.tensor([compiled_bwd._libhandle.value
                                       ]).squeeze(0)
        return compiled, handle_ptr, compiled_bwd, bwd_handle_ptr
    else:
        return compiled, handle_ptr


def get_env_for_sdfg(compiled: CompiledSDFG):

    sdfg_build_path = os.path.abspath(compiled.sdfg.build_folder)

    class SDFGEnvironment:
        """ Environment for the SDFG
        """

        cmake_minimum_version = None
        cmake_packages = []
        cmake_variables = {}
        cmake_includes = [os.path.join(sdfg_build_path, "include")]
        cmake_compile_flags = []
        cmake_link_flags = []
        cmake_files = []
        cmake_libraries = [
            os.path.join(sdfg_build_path, "build",
                         platform_library_name(compiled.sdfg.name))
        ]
        state_fields = []
        dependencies = []
        headers = []
        init_code = ""
        finalize_code = ""

    SDFGEnvironment.__name__ = compiled.sdfg.name
    dace.library.environment(SDFGEnvironment)
    return SDFGEnvironment

<<<<<<< HEAD
    # build the PyTorch module
    code = code_for_module(module, compiled)
    libname = f"torch_{module.sdfg.name}"
    program = CodeObject(libname,
                         code,
                         "cpp",
                         targets.cpu.CPUCodeGen,
                         f"Torch{module.sdfg_name}",
                         environments={
                             PyTorch.full_class_path(),
                             SDFGEnvironment.full_class_path()
                         })
    torch_module_build_path = os.path.join('.dacecache',
                                           f"torch_{module.sdfg.name}")

    compiler.generate_program_folder(None, [program], torch_module_build_path)
    compiler.configure_and_compile(torch_module_build_path)

    torch.ops.load_library(
        os.path.join(torch_module_build_path, "build",
                     platform_library_name(libname)))
=======
>>>>>>> 34c38f6f

def indent_code(code: str) -> str:
    stream = CodeIOStream()
    stream.write(code)
    return stream.getvalue()<|MERGE_RESOLUTION|>--- conflicted
+++ resolved
@@ -2,13 +2,9 @@
 import copy
 import dataclasses
 import itertools
-<<<<<<< HEAD
-from typing import List, Tuple, Callable, Dict
-=======
 import operator
 import os
 from typing import List, Tuple, Callable, Optional, Dict, Union
->>>>>>> 34c38f6f
 
 import dace.library
 import numpy as np
@@ -112,18 +108,12 @@
     return code
 
 
-<<<<<<< HEAD
-def argument_codegen(sdfg: dace.SDFG, clean_weights: Dict[str, torch.Tensor],
-                     input_names: List[str],
-                     output_names: List[str]) -> Tuple[str, str, str]:
-=======
 def argument_codegen(
         sdfg: dace.SDFG,
         clean_weights: Dict[str, torch.Tensor],
         input_names: List[str],
         output_names: List[str],
         guard_contiguous: Optional[List[str]] = None) -> Tuple[str, str, str]:
->>>>>>> 34c38f6f
     """ Generate the code that grabs the pointers of inputs and outputs.
 
         The names of the tensors will match the SDFG tensor names. Tensors that are not created by us (i.e. inputs)
@@ -134,11 +124,6 @@
         :param clean_weights: the constant weights of the SDFG.
         :param input_names: names of inputs to the torch function.
         :param output_names: names of outputs to the torch function.
-<<<<<<< HEAD
-        :return: the code for initializing the argument, the sdfg arguments in order, and the init call arguments
-    """
-    arglist = sdfg.arglist()
-=======
         :param guard_contiguous: a subset of input_names to call .contiguous on. If None, all input names will be
                                  guarded.
         :return: the code for initializing the argument, the sdfg arguments in order, and the init call arguments
@@ -146,7 +131,6 @@
     arglist = sdfg.arglist()
 
     guard_contiguous = set(guard_contiguous or input_names)
->>>>>>> 34c38f6f
 
     # initialize the inputs and outputs
     ptr_init_code = "\n// setup input and output pointers\n"
@@ -193,11 +177,7 @@
                 f" of the PyTorch Module, and is too large.")
 
         value = clean_weights[name]
-<<<<<<< HEAD
-        ptr_init_code += f"    {constant_initializer_code(name + '_ptr', arglist[name], value)}\n"
-=======
         ptr_init_code += f"{constant_initializer_code(name, arglist[name], value)}\n"
->>>>>>> 34c38f6f
 
     arguments = ", ".join(f"{n}_ptr" for n in arglist)
     init_arguments = ", ".join(f"{n}_ptr" for n, desc in arglist.items()
@@ -626,30 +606,6 @@
     dace.library.environment(SDFGEnvironment)
     return SDFGEnvironment
 
-<<<<<<< HEAD
-    # build the PyTorch module
-    code = code_for_module(module, compiled)
-    libname = f"torch_{module.sdfg.name}"
-    program = CodeObject(libname,
-                         code,
-                         "cpp",
-                         targets.cpu.CPUCodeGen,
-                         f"Torch{module.sdfg_name}",
-                         environments={
-                             PyTorch.full_class_path(),
-                             SDFGEnvironment.full_class_path()
-                         })
-    torch_module_build_path = os.path.join('.dacecache',
-                                           f"torch_{module.sdfg.name}")
-
-    compiler.generate_program_folder(None, [program], torch_module_build_path)
-    compiler.configure_and_compile(torch_module_build_path)
-
-    torch.ops.load_library(
-        os.path.join(torch_module_build_path, "build",
-                     platform_library_name(libname)))
-=======
->>>>>>> 34c38f6f
 
 def indent_code(code: str) -> str:
     stream = CodeIOStream()
