--- conflicted
+++ resolved
@@ -62,11 +62,7 @@
 
     program.__annotations__ = annotations
 
-<<<<<<< HEAD
-    result = DaceProgram(program, (), {}, auto_optimize=False, device=dtypes.DeviceType.CPU)
-=======
     result = DaceProgram(program, (), {}, False, dace.DeviceType.CPU)
->>>>>>> 501a05b0
     result.name = node.label + "_expansion"
 
     sdfg = result.to_sdfg()
