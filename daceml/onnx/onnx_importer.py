import typing
from collections import OrderedDict
from copy import deepcopy
from itertools import chain, repeat

import numpy as np
import torch

import onnx
from onnx import numpy_helper

import dace
import dace.data as dt
from dace.frontend.python.parser import infer_symbols_from_shapes
from dace.sdfg import SDFG, SDFGState
from dace.dtypes import AccessType, StorageType, AllocationLifetime
import dace.sdfg.nodes as nd
from dace.symbolic import pystr_to_symbolic

from daceml.onnx.shape_inference import shape_inference
from daceml.onnx.converters import convert_attribute_proto, onnx_tensor_type_to_typeclass, clean_onnx_name
from daceml.onnx.schema import ONNXParameterType
from daceml.onnx.nodes.onnx_op import get_onnx_node, has_onnx_node

numpy_to_torch_dtype_dict = {
    np.bool: torch.bool,
    np.uint8: torch.uint8,
    np.int8: torch.int8,
    np.int16: torch.int16,
    np.int32: torch.int32,
    np.int64: torch.int64,
    np.float16: torch.float16,
    np.float32: torch.float32,
    np.float64: torch.float64,
    np.complex64: torch.complex64,
    np.complex128: torch.complex128
}

torch_to_numpy_dtype_dict = {
    v: k
    for k, v in numpy_to_torch_dtype_dict.items()
}


def _nested_HasField(obj, full_attr):
    """Performs a nested hasattr check, separating attr on dots."""
    attrs = full_attr.split(".")
    for attr in attrs:
        if obj.HasField(attr):
            obj = getattr(obj, attr)
        else:
            return False
    return True


class ONNXModel:
    """ Loads an ONNX model into an SDFG.

        :Example:
            First download an ONNX model, such as
            `efficientnet <http://spclstorage.inf.ethz.ch/~rauscho/efficientnet-lite4-11.onnx>`_.

            .. testsetup::

                import subprocess
                model_path = os.path.join("..", "tests", "onnx_files", "efficientnet.onnx")
                # Download model
                if not os.path.exists(model_path):
                    subprocess.check_call([
                        "wget",
                        "http://spclstorage.inf.ethz.ch/~rauscho/efficientnet-lite4-11.onnx",
                        "--output-document={}".format(model_path)
                    ])


            .. testcode::

                import onnx
                import os
                import numpy as np
                from daceml.onnx import ONNXModel

                model_path = os.path.join("..", "tests", "onnx_files", "efficientnet.onnx")
                model = onnx.load(model_path)
                dace_model = ONNXModel("efficientnet", model)

                test_input = np.random.rand(1, 3, 224, 224).astype(np.float32)
                dace_model(test_input)

            .. testoutput::
                :hide:
                :options: +ELLIPSIS

                ...
    """
    def __init__(self,
                 name: str,
                 model: onnx.ModelProto,
                 infer_shapes: bool = True,
                 cuda: bool = False,
                 apply_strict: bool = False):
        """
        :param name: the name for the SDFG.
        :param model: the model to import.
        :param infer_shapes: whether to infer shapes for the model. If this is ``False``, the model must have
                             value infos (with shapes) for all arrays, including intermediate values.
        :param cuda: if ``True``, the model will be executed on the GPU.
        :param apply_strict: if ``True``, apply strict transformations after all nodes have
                             been expanded calling (warning: this can be very slow!)
        """

        if infer_shapes:
            model = shape_inference.infer_shapes(model)

        graph: onnx.GraphProto = model.graph

        self.sdfg: SDFG = SDFG(name)  #: the generated SDFG.
        self.sdfg._parent_onnx_model = self
        self.cuda = cuda
        self.apply_strict = apply_strict
        self.state: SDFGState = self.sdfg.add_state(
        )  #: the state containing the model computation.

        # Add all values to the SDFG, check for unsupported ops
        ##########################################

        self.value_infos = {}

        self.inputs: typing.List[str] = []  #: the inputs to the model
        self.outputs: typing.List[str] = []  #: the outputs of the model

        for value, is_input in chain(zip(graph.input, repeat(True)),
                                     zip(graph.output, repeat(False))):
            if not value.HasField("name"):
                raise ValueError("Got input or output without name")
            if is_input:
                self.inputs.append(value.name)
            else:
                self.outputs.append(value.name)

            self.value_infos[value.name] = value
            self._add_value_info(value)

        for value in graph.value_info:
            if not value.HasField("name"):
                raise ValueError("Got input or output without name")
            if value.name not in self.value_infos:
                self.value_infos[value.name] = value

        # add weights
        self.weights: typing.Dict[str, torch.Tensor] = {
        }  #: mapping from weight name to array
        for init in graph.initializer:
            self._add_constant_tensor(init)

        access_nodes = {}
        self._idx_to_node = []
        for i, node in enumerate(graph.node):
            if not has_onnx_node(node.op_type):
                raise ValueError("Unsupported ONNX operator: '{}'".format(
                    node.op_type))

            # extract the op attributes

            op_attributes = {
                attribute_proto.name: convert_attribute_proto(attribute_proto)
                for attribute_proto in node.attribute
            }

            if node.HasField("name"):
                node_name = clean_onnx_name(node.name)
            else:
                node_name = node.op_type + "_" + str(i)

            # construct the dace node
            op_node = get_onnx_node(node.op_type)(node_name, **op_attributes)
            self.state.add_node(op_node)
            self._idx_to_node.append(op_node)

            for param_idx, (name, is_input) in chain(
                    enumerate(zip(node.input, repeat(True))),
                    enumerate(zip(node.output, repeat(False)))):
                if clean_onnx_name(name) not in self.sdfg.arrays:
                    if name not in self.value_infos:
                        raise ValueError(
                            "Could not find array with name '{}'".format(name))
                    self._add_value_info(self.value_infos[name])

                # get the access node
                if name in access_nodes:
                    access = access_nodes[name]
                    self._update_access_type(access, is_input)
                else:
                    access = nd.AccessNode(
                        clean_onnx_name(name), AccessType.ReadOnly
                        if is_input else AccessType.WriteOnly)
                    self.state.add_node(access)
                    access_nodes[name] = access

                # get the connector name
                params = op_node.schema.inputs if is_input else op_node.schema.outputs
                params_len = len(params)
                if param_idx >= params_len:
                    # this is a variadic parameter. Then the last parameter of the parameter must be variadic.
                    if params[-1].param_type != ONNXParameterType.Variadic:
                        raise ValueError(
                            "Expected the last {i_or_o} parameter to be variadic,"
                            " since the {i_or_o} with idx {param_idx} has more parameters than the schema ({params_len})"
                            .format(i_or_o="input" if is_input else "output",
                                    param_idx=param_idx,
                                    params_len=params_len))
                    conn_name = params[-1].name + "__" + str(param_idx -
                                                             params_len + 1)
                elif params[
                        param_idx].param_type == ONNXParameterType.Variadic:
                    # this is a variadic parameter, and it is within the range of params, so it must be the first
                    # instance of a variadic parameter
                    conn_name = params[param_idx].name + "__0"
                else:
                    conn_name = params[param_idx].name

                data_desc = self.sdfg.arrays[clean_onnx_name(name)]

                # add the connector if required, and add an edge
                if is_input:
                    if conn_name not in op_node.in_connectors:
                        assert op_node.add_in_connector(conn_name)
                    self.state.add_edge(
                        access, None, op_node, conn_name,
                        dace.Memlet.from_array(clean_onnx_name(name),
                                               data_desc))
                else:
                    if conn_name not in op_node.out_connectors:
                        assert op_node.add_out_connector(conn_name)

                    self.state.add_edge(
                        op_node, conn_name, access, None,
                        dace.Memlet.from_array(clean_onnx_name(name),
                                               data_desc))

        if self.cuda:
            # set all weights to be GPU_Global
            # this was messing with the ORT arena allocator, probably because PT has its own
            # for name, tensor in self.weights.items():
            #     self.weights[name] = self.weights[name].cuda()
            #     self.sdfg.arrays[clean_onnx_name(name)].storage = StorageType.GPU_Global

            self.sdfg.apply_gpu_transformations()

            # set all gpu transients to be persistent
            for _, _, arr in self.sdfg.arrays_recursive():
                if arr.transient and arr.storage == StorageType.GPU_Global:
                    arr.lifetime = AllocationLifetime.Persistent

    @staticmethod
    def _update_access_type(node: dace.nodes.AccessNode, is_input: bool):
        if node.access == AccessType.ReadOnly and not is_input:
            node.access = AccessType.ReadWrite
        elif node.access == AccessType.WriteOnly and is_input:
            node.access = AccessType.ReadWrite

    def _add_constant_tensor(self, tensor: onnx.TensorProto):
        if not tensor.HasField("name"):
            raise ValueError("Got tensor without name")

        if not tensor.HasField("data_type"):
            raise ValueError("Initializer tensor '{}' has no type".format(
                tensor.name))

        name = clean_onnx_name(tensor.name)

        dtype = onnx_tensor_type_to_typeclass(tensor.data_type)

        if len(tensor.dims) == 0:
            # this is a scalar
            self.sdfg.add_scalar(name, dtype)
        else:
            dims = [d for d in tensor.dims]
            if name not in self.sdfg.arrays:
                self.sdfg.add_array(name, dims, dtype)
            else:
                existing_arr = self.sdfg.arrays[name]
                if existing_arr.dtype != dtype:
                    raise ValueError(
                        "Invalid ONNX model; found two values with name '{}', but different dtypes ({} and {})"
                        .format(name, existing_arr.dtype, dtype))
                if tuple(existing_arr.shape) != tuple(dims):
                    raise ValueError(
                        "Invalid ONNX model; found two values with name '{}', but different dimensions ({} and {})"
                        .format(name, existing_arr.shape, dims))

        weight_arr = numpy_helper.to_array(tensor)
        # we need to copy here because the weight_arr tensor is not writable
        self.weights[tensor.name] = torch.from_numpy(weight_arr.copy())

    def _add_value_info(self, value_info: onnx.ValueInfoProto):
        if not value_info.HasField("name"):
            raise ValueError("Got value without name")

        name = value_info.name

        if not _nested_HasField(value_info, "type.tensor_type.shape"):
            raise ValueError(
                "Value '{}' does not have a shape in this graph."
                " Please run shape inference before importing.".format(name))

        tensor_type = value_info.type.tensor_type

        if not tensor_type.HasField("elem_type"):
            raise ValueError(
                "Value '{}' does not have a type in this graph."
                " Please run type inference before importing.".format(name))

        shape = []
        for d in tensor_type.shape.dim:
            if d.HasField("dim_value"):
                shape.append(d.dim_value)
            elif d.HasField("dim_param"):
                parsed = pystr_to_symbolic(d.dim_param)

                for sym in parsed.free_symbols:
                    if clean_onnx_name(str(sym)) not in self.sdfg.symbols:
                        self.sdfg.add_symbol(clean_onnx_name(str(sym)),
                                             stype=int)
                    parsed = parsed.subs(
                        sym, dace.symbol(clean_onnx_name(str(sym))))

                shape.append(parsed)
            else:
                raise ValueError(
                    "Value '{}' does not have a shape in this graph."
                    " Please run shape inference before importing.".format(
                        name))
        transient = name not in self.inputs and name not in self.outputs
        if len(shape) == 0:
            self.sdfg.add_scalar(clean_onnx_name(name),
                                 dtype=onnx_tensor_type_to_typeclass(
                                     tensor_type.elem_type),
                                 transient=transient)
        else:
            self.sdfg.add_array(clean_onnx_name(name),
                                shape=shape,
                                dtype=onnx_tensor_type_to_typeclass(
                                    tensor_type.elem_type),
                                transient=transient)

    @property
    def clean_weights(self):
        return {clean_onnx_name(k): v for k, v in self.weights.items()}

    def __call__(
            self, *args,
            **kwargs) -> typing.Union[np.ndarray, typing.Tuple[np.ndarray]]:
        """ Execute the model.

            :param args: positional arguments to the model. The i-th argument will be passed as the i-th input of the
                         model.
            :param kwargs: named arguments to the model. The passed names should match the names in the ONNX model.
            :return: the output of the model (or a tuple of outputs if there are multiple).
        """

        inputs, params, symbols, outputs = self._call_args(args=args,
                                                           kwargs=kwargs)

        sdfg = deepcopy(self.sdfg)
        sdfg.expand_library_nodes()

        if self.apply_strict:
            sdfg.apply_strict_transformations()

        sdfg(**inputs, **outputs, **params, **symbols)

        if len(outputs) == 1:
            return next(iter(outputs.values()))

        return tuple(outputs.values())

    def _call_args(
        self,
        *,
        args,
        kwargs,
        torch_outputs: bool = None
    ) -> typing.Tuple[typing.Dict[str, typing.Any], typing.Dict[
            str, typing.Any], typing.Dict[str, typing.Any], typing.OrderedDict[
                str, typing.Any]]:
        """ Prepare the arguments for a call.

            This returns 4 dicts; one for each of the following:
            1. the inputs
            2. the weights
            3. inferred values for symbols for dynamic dimensions
            4. outputs

            These arguments can be passed to `self.sdfg`.

            :param args: model positional args
            :param kwargs: model kwargs
            :param torch_outputs: if not None, the outputs will be torch tensors depending on the boolean value.
                                  Otherwise the outputs will be torch tensors only if at least one of the inputs is a
                                  torch tensor.
            :return: the tuple of dicts
        """
        inputs = kwargs

        # convert the positional args to kwargs
        if len(args) > len(self.inputs):
            raise ValueError("Expected {} arguments, got {}".format(
                len(self.inputs), len(args)))

        inputs.update(dict(zip(self.inputs, args)))

        # check that there are no missing inputs
        if len(set(self.inputs).difference(inputs)) != 0:
            raise ValueError("Missing inputs {}".format(", ".join(
                set(self.inputs).difference(inputs))))

        # check that there are no unknown inputs
        # NOTE symbols can only be passed as kwargs
        if len(
                set(inputs).difference(self.inputs).difference(
                    self.sdfg.free_symbols)) != 0:
            raise ValueError("Unknown inputs {}".format(", ".join(
                set(inputs).difference(self.inputs))))

        clean_inputs = {}
        for input, arr in inputs.items():
            if input in self.sdfg.free_symbols:
                clean_inputs[input] = arr
            else:
                clean_inputs[clean_onnx_name(input)] = arr

        # add the weights
        params = {}
        for name, arr in self.weights.items():
            desc = self.sdfg.arrays[clean_onnx_name(name)]
            if type(desc) is dt.Scalar:
                params[clean_onnx_name(name)] = arr.cpu().numpy()[()]
            else:
                params[clean_onnx_name(name)] = arr.clone()

        inferred_symbols = infer_symbols_from_shapes(self.sdfg, {
            **clean_inputs,
            **params
        })
        inferred_symbols = {k: int(v) for k, v in inferred_symbols.items()}

        if torch_outputs is None:
            torch_outputs = any(
                isinstance(inp, torch.Tensor)
                for _, inp in clean_inputs.items())

        outputs = OrderedDict()
        # create numpy arrays for the outputs
        for output in self.outputs:
            clean_name = clean_onnx_name(output)
            outputs[clean_name] = create_output_array(
                inferred_symbols,
                self.sdfg.arrays[clean_name],
                use_torch=torch_outputs)

        # check that there's no overlap
        seen = set()
        for parameters in [clean_inputs, params, outputs, inferred_symbols]:
            new_parameters = set(parameters)
            assert not seen.intersection(new_parameters)
            seen |= new_parameters

        return clean_inputs, params, inferred_symbols, outputs


def create_output_array(
        inferred_symbols: typing.Dict[str, int],
        desc: dt.Data,
        use_torch=False,
        zeros: bool = False) -> typing.Union[np.ndarray, torch.tensor]:
    """ Create the array for an output. This is either a numpy array or a torch tensor depending on `use_torch`

        When `self.force_torch_outputs` is True, the outputs will be tensors. Otherwise, the outputs will be tensors
        :param inferred_symbols: the symbols inferred from `infer_symbols_from_shapes`.
        :param desc: the data descriptor for the array
        :param use_torch: whether to return a numpy array or a torch tensor.
        :param zeros: if true init with zeros else empty.
    """
    def eval_dim(dim):
        for sym in dim.free_symbols:
            dim = dim.subs(sym, inferred_symbols[sym.name])
        return dim

    shape = [eval_dim(d) if type(d) is dace.symbol else d for d in desc.shape]
<<<<<<< HEAD
    if desc.dtype.veclen > 1:
        shape.append(desc.dtype.veclen)

    if use_torch:
        # as_numpy_dtype doesn't seem to work for indexing into the dict
        return (torch.zeros if zeros else torch.empty)(
            shape,
=======
    if use_torch:
        # as_numpy_dtype doesn't seem to work for indexing into the dict
        return (torch.zeros if zeros else torch.empty)(
            *shape,
>>>>>>> 23e83ea9
            dtype=numpy_to_torch_dtype_dict[getattr(np,
                                                    desc.dtype.to_string())])
    else:
        return (np.zeros if zeros else np.empty)(shape,
                                                 dtype=getattr(
                                                     np,
<<<<<<< HEAD
                                                     desc.dtype.as_numpy_dtype()))
=======
                                                     desc.dtype.to_string()))
>>>>>>> 23e83ea9
<|MERGE_RESOLUTION|>--- conflicted
+++ resolved
@@ -488,7 +488,6 @@
         return dim
 
     shape = [eval_dim(d) if type(d) is dace.symbol else d for d in desc.shape]
-<<<<<<< HEAD
     if desc.dtype.veclen > 1:
         shape.append(desc.dtype.veclen)
 
@@ -496,20 +495,11 @@
         # as_numpy_dtype doesn't seem to work for indexing into the dict
         return (torch.zeros if zeros else torch.empty)(
             shape,
-=======
-    if use_torch:
-        # as_numpy_dtype doesn't seem to work for indexing into the dict
-        return (torch.zeros if zeros else torch.empty)(
-            *shape,
->>>>>>> 23e83ea9
+
             dtype=numpy_to_torch_dtype_dict[getattr(np,
                                                     desc.dtype.to_string())])
     else:
         return (np.zeros if zeros else np.empty)(shape,
                                                  dtype=getattr(
                                                      np,
-<<<<<<< HEAD
-                                                     desc.dtype.as_numpy_dtype()))
-=======
-                                                     desc.dtype.to_string()))
->>>>>>> 23e83ea9
+                                                     desc.dtype.to_string()))