import collections
import logging
from itertools import chain, repeat
from typing import Dict, Union, Tuple, Any, List, Optional, OrderedDict, Callable

import numpy as np
import torch

import onnx
from dace.codegen import compiled_sdfg
from onnx import numpy_helper

import dace
from dace import data as dt, dtypes, nodes, SDFG, SDFGState
from dace.frontend.python.parser import infer_symbols_from_shapes
from dace.symbolic import pystr_to_symbolic
from dace.transformation import dataflow

from daceml import transformation
from daceml.onnx.shape_inference import shape_inference
from daceml.onnx.converters import convert_attribute_proto, onnx_tensor_type_to_typeclass, clean_onnx_name
from daceml.onnx.schema import ONNXParameterType
from daceml.onnx.nodes.onnx_op import get_onnx_node, has_onnx_node, ONNXOp
<<<<<<< HEAD
from daceml.util import utils
from dace.transformation import dataflow
from daceml import transformation
=======
from daceml.util import utils, is_cuda
>>>>>>> 58dd6270

log = logging.getLogger(__name__)

numpy_to_torch_dtype_dict = {
    np.bool: torch.bool,
    np.uint8: torch.uint8,
    np.int8: torch.int8,
    np.int16: torch.int16,
    np.int32: torch.int32,
    np.int64: torch.int64,
    np.float16: torch.float16,
    np.float32: torch.float32,
    np.float64: torch.float64,
    np.complex64: torch.complex64,
    np.complex128: torch.complex128
}

torch_to_numpy_dtype_dict = {
    v: k
    for k, v in numpy_to_torch_dtype_dict.items()
}


def _nested_HasField(obj, full_attr):
    """Performs a nested hasattr check, separating attr on dots."""
    attrs = full_attr.split(".")
    for attr in attrs:
        if obj.HasField(attr):
            obj = getattr(obj, attr)
        else:
            return False
    return True


class ONNXModel:
    """ Loads an ONNX model into an SDFG.

        :Example:
            First download an ONNX model, such as
            `efficientnet <http://spclstorage.inf.ethz.ch/~rauscho/efficientnet-lite4-11.onnx>`_.

            .. testsetup::

                import subprocess
                model_path = os.path.join("..", "tests", "onnx_files", "efficientnet.onnx")
                # Download model
                if not os.path.exists(model_path):
                    subprocess.check_call([
                        "wget",
                        "http://spclstorage.inf.ethz.ch/~rauscho/efficientnet-lite4-11.onnx",
                        "--output-document={}".format(model_path),
                        "--no-verbose"
                    ])


            .. testcode::

                import onnx
                import os
                import numpy as np
                from daceml.onnx import ONNXModel

                model_path = os.path.join("..", "tests", "onnx_files", "efficientnet.onnx")
                model = onnx.load(model_path)
                dace_model = ONNXModel("efficientnet", model)

                test_input = np.random.rand(1, 3, 224, 224).astype(np.float32)
                dace_model(test_input)

            .. testoutput::
                :hide:
                :options: +ELLIPSIS

                ...
    """
    def __init__(self,
                 name: str,
                 model: onnx.ModelProto,
                 infer_shapes: bool = True,
                 cuda: bool = False,
                 apply_strict: bool = False,
                 auto_optimize: bool = True,
                 fold_constants: bool = True,
                 parent_pytorch_module: Optional[torch.nn.Module] = None,
                 storage: Optional[dtypes.StorageType] = None,
                 save_transients: Optional[Dict[str, torch.Tensor]] = None,
                 auto_merge: bool = False):
        """
        :param name: the name for the SDFG.
        :param model: the model to import.
        :param infer_shapes: whether to infer shapes for the model. If this is ``False``, the model must have
                             value infos (with shapes) for all arrays, including intermediate values.
        :param cuda: if ``True``, the model will be executed on the GPU.
        :param apply_strict: if ``True``, apply strict transformations after all nodes have
                             been expanded calling (warning: this can be very slow!)
        :param auto_optimize: if ``True``, apply automatic optimizations before calling.
        :param parent_pytorch_module: when not None, the weight tensors are loaded from the parameters of this model
                                      rather than the ONNX graph.
        :param storage: the storage type of the parameters, inputs and outputs. If None, will be set according to
                        ``cuda``.
        :param save_transients: if not None, save transients to this dict (for debugging).
        :param auto_merge: whether to automatically merge symbolic shapes in symbolic shape inference.
        """

        for opset in model.opset_import:
            if opset.domain == "" and opset.version != 12:
                log.warning(
                    f"Expected the onnx model to be exported with opset 12, got {opset.version}. This model may fail "
                    f"to import as a result.")

        self.do_auto_optimize = auto_optimize
        if infer_shapes:
            model = shape_inference.infer_shapes(model, auto_merge=auto_merge)

        graph: onnx.GraphProto = model.graph
        self.save_transients = save_transients
        self.sdfg: SDFG = SDFG(name)  #: the generated SDFG.
        self.sdfg._parent_onnx_model = self
        self.cuda = cuda
        self.apply_strict = apply_strict
        self.fold_constants = fold_constants
        self.state: SDFGState = self.sdfg.add_state(
        )  #: the state containing the model computation.

        # Add all values to the SDFG, check for unsupported ops
        ##########################################

        self.value_infos = {}

        self.inputs: List[str] = []  #: the inputs to the model
        self.outputs: List[str] = []  #: the outputs of the model

        if storage is None:
            storage = dtypes.StorageType.GPU_Global if self.cuda else dtypes.StorageType.Default

        for value, is_input in chain(zip(graph.input, repeat(True)),
                                     zip(graph.output, repeat(False))):
            if not value.HasField("name"):
                raise ValueError("Got input or output without name")
            if is_input:
                self.inputs.append(value.name)
            else:
                self.outputs.append(value.name)

            self.value_infos[value.name] = value
            storage = storage
            self._add_value_info(value, storage=storage)

        for value in graph.value_info:
            if not value.HasField("name"):
                raise ValueError("Got input or output without name")
            if value.name not in self.value_infos:
                self.value_infos[value.name] = value

        # add weights
        self.weights: Dict[str, torch.Tensor] = {
        }  #: mapping from weight name to array
        for init in graph.initializer:
            self._add_constant_tensor(init, parent_pytorch_module, storage)

        access_nodes = {}
        self._idx_to_node = []
        for i, node in enumerate(graph.node):
            if not has_onnx_node(node.op_type):
                raise ValueError("Unsupported ONNX operator: '{}'".format(
                    node.op_type))

            # extract the op attributes
            op_attributes = {
                attribute_proto.name: convert_attribute_proto(attribute_proto)
                for attribute_proto in node.attribute
            }

            if node.op_type == "Constant":
                # Add constants to weights immediately
                possible_values = [
                    "sparse_value", "value", "value_float", "value_floats",
                    "value_int", "value_ints", "value_string", "value_strings"
                ]

                # do some manual validation here since the node validation will never run
                if set(op_attributes).difference(possible_values):
                    raise ValueError(
                        f"Got unexpected attributes on Constant node "
                        f"{set(op_attributes).difference(possible_values)}")

                if len(op_attributes) != 1:
                    raise ValueError(
                        "Expected Constant node to have exactly one of its attributes set"
                    )

                if len(node.input) != 0 or len(node.output) != 1:
                    raise ValueError(
                        "Expected Constant node to have no inputs and exactly 1 output"
                    )

                value_name = next(iter(op_attributes))

                if node.output[0] not in self.value_infos:
                    raise ValueError(
                        "Could not find array with name '{}'".format(
                            node.output[0]))
                self._add_value_info(self.value_infos[node.output[0]])
                self.sdfg.arrays[clean_onnx_name(
                    node.output[0])].transient = False

                self.weights[node.output[0]] = torch.from_numpy(
                    op_attributes[value_name].copy())
                continue

            if node.HasField("name"):
                node_name = clean_onnx_name(node.name)
            else:
                node_name = node.op_type + "_" + str(i)

            # construct the dace node
            op_node = get_onnx_node(node.op_type)(node_name, **op_attributes)
            self.state.add_node(op_node)
            self._idx_to_node.append(op_node)

            for param_idx, (name, is_input) in chain(
                    enumerate(zip(node.input, repeat(True))),
                    enumerate(zip(node.output, repeat(False)))):
                if clean_onnx_name(name) not in self.sdfg.arrays:
                    if name not in self.value_infos:
                        raise ValueError(
                            "Could not find array with name '{}'".format(name))
                    self._add_value_info(self.value_infos[name])
                # get the access node
                if name in access_nodes:
                    access = access_nodes[name]
                    self._update_access_type(access, is_input)
                else:
                    access = nodes.AccessNode(
                        clean_onnx_name(name), dtypes.AccessType.ReadOnly
                        if is_input else dtypes.AccessType.WriteOnly)
                    self.state.add_node(access)
                    access_nodes[name] = access

                # get the connector name
                params = op_node.schema.inputs if is_input else op_node.schema.outputs
                params_len = len(params)
                if param_idx >= params_len:
                    # this is a variadic parameter. Then the last parameter of the parameter must be variadic.
                    if params[-1].param_type != ONNXParameterType.Variadic:
                        raise ValueError(
                            "Expected the last {i_or_o} parameter to be variadic,"
                            " since the {i_or_o} with idx {param_idx} has more parameters than the schema ({params_len})"
                            .format(i_or_o="input" if is_input else "output",
                                    param_idx=param_idx,
                                    params_len=params_len))
                    conn_name = params[-1].name + "__" + str(param_idx -
                                                             params_len + 1)
                elif params[
                        param_idx].param_type == ONNXParameterType.Variadic:
                    # this is a variadic parameter, and it is within the range of params, so it must be the first
                    # instance of a variadic parameter
                    conn_name = params[param_idx].name + "__0"
                else:
                    conn_name = params[param_idx].name

                data_desc = self.sdfg.arrays[clean_onnx_name(name)]

                # add the connector if required, and add an edge
                if is_input:
                    if conn_name not in op_node.in_connectors:
                        assert op_node.add_in_connector(conn_name)
                    self.state.add_edge(
                        access, None, op_node, conn_name,
                        dace.Memlet.from_array(clean_onnx_name(name),
                                               data_desc))
                else:
                    if conn_name not in op_node.out_connectors:
                        assert op_node.add_out_connector(conn_name)

                    self.state.add_edge(
                        op_node, conn_name, access, None,
                        dace.Memlet.from_array(clean_onnx_name(name),
                                               data_desc))
<<<<<<< HEAD
=======

>>>>>>> 58dd6270
        if self.fold_constants:
            log.debug("Applying constant folding")
            self.sdfg.apply_transformations_repeated([
                transformation.ConstantFolding, dataflow.RedundantSecondArray
            ],
                                                     validate_all=True,
                                                     strict=True)
<<<<<<< HEAD
=======

>>>>>>> 58dd6270
        if self.cuda:
            self.sdfg.apply_gpu_transformations()

    @staticmethod
    def _update_access_type(node: dace.nodes.AccessNode, is_input: bool):
        if node.access == dtypes.AccessType.ReadOnly and not is_input:
            node.access = dtypes.AccessType.ReadWrite
        elif node.access == dtypes.AccessType.WriteOnly and is_input:
            node.access = dtypes.AccessType.ReadWrite

    def _add_constant_tensor(self, tensor: onnx.TensorProto, parent_pt_model,
                             storage: dtypes.StorageType):
        if not tensor.HasField("name"):
            raise ValueError("Got tensor without name")

        if not tensor.HasField("data_type"):
            raise ValueError("Initializer tensor '{}' has no type".format(
                tensor.name))

        if tensor.name in self.inputs:
            # do not duplicate a weight if it is already an input
            return

        name = clean_onnx_name(tensor.name)

        dtype = onnx_tensor_type_to_typeclass(tensor.data_type)

        if len(tensor.dims) == 0:
            # this is a scalar
            self.sdfg.add_scalar(name, dtype, storage=storage)
        else:
            dims = [d for d in tensor.dims]
            if name not in self.sdfg.arrays:
                self.sdfg.add_array(name, dims, dtype, storage=storage)
            else:
                existing_arr = self.sdfg.arrays[name]
                if existing_arr.dtype != dtype:
                    raise ValueError(
                        "Invalid ONNX model; found two values with name '{}', but different dtypes ({} and {})"
                        .format(name, existing_arr.dtype, dtype))
                if tuple(existing_arr.shape) != tuple(dims):
                    raise ValueError(
                        "Invalid ONNX model; found two values with name '{}', but different dimensions ({} and {})"
                        .format(name, existing_arr.shape, dims))

        weight_arr = numpy_helper.to_array(tensor)

        if parent_pt_model is not None:
            parent_parameters = dict(parent_pt_model.named_parameters())

        if parent_pt_model is not None and tensor.name in parent_parameters:
            self.weights[tensor.name] = parent_parameters[tensor.name].data
        else:
            # we need to copy here because the weight_arr tensor is not writable
            self.weights[tensor.name] = torch.from_numpy(weight_arr.copy())

    def _add_value_info(self,
                        value_info: onnx.ValueInfoProto,
                        storage=dtypes.StorageType.Default):
        if not value_info.HasField("name"):
            raise ValueError("Got value without name")

        name = value_info.name

        if not _nested_HasField(value_info, "type.tensor_type.shape"):
            raise ValueError(
                "Value '{}' does not have a shape in this graph."
                " Please run shape inference before importing.".format(name))

        tensor_type = value_info.type.tensor_type

        if not tensor_type.HasField("elem_type"):
            raise ValueError(
                "Value '{}' does not have a type in this graph."
                " Please run type inference before importing.".format(name))

        shape = []
        for d in tensor_type.shape.dim:
            if d.HasField("dim_value"):
                shape.append(d.dim_value)
            elif d.HasField("dim_param"):
                parsed = pystr_to_symbolic(d.dim_param)

                for sym in parsed.free_symbols:
                    if clean_onnx_name(str(sym)) not in self.sdfg.symbols:
                        self.sdfg.add_symbol(clean_onnx_name(str(sym)),
                                             stype=int)
                    parsed = parsed.subs(
                        sym, dace.symbol(clean_onnx_name(str(sym))))

                shape.append(parsed)
            else:
                raise ValueError(
                    "Value '{}' does not have a shape in this graph."
                    " Please run shape inference before importing.".format(
                        name))
        transient = name not in self.inputs and name not in self.outputs
        if len(shape) == 0:
            self.sdfg.add_scalar(clean_onnx_name(name),
                                 dtype=onnx_tensor_type_to_typeclass(
                                     tensor_type.elem_type),
                                 transient=transient,
                                 storage=storage)
        else:
            self.sdfg.add_array(clean_onnx_name(name),
                                shape=shape,
                                dtype=onnx_tensor_type_to_typeclass(
                                    tensor_type.elem_type),
                                transient=transient,
                                storage=storage)

    @property
    def clean_weights(self):
        return {clean_onnx_name(k): v for k, v in self.weights.items()}

    def compile_and_init(self) -> compiled_sdfg.CompiledSDFG:
        """ Compile the SDFG and load parameters into GPU memory. """

        # copy all parameters to the device
        self.initialized_parameters = {}
        for name, arr in self.weights.items():
            if clean_onnx_name(name) in self.sdfg.arrays:
                desc = self.sdfg.arrays[clean_onnx_name(name)]
                if type(desc) is dt.Scalar:
                    self.initialized_parameters[clean_onnx_name(
                        name)] = arr.cpu().numpy()[()]
                else:
                    cuda = is_cuda(desc.storage)
                    self.initialized_parameters[clean_onnx_name(
                        name)] = arr.cuda() if cuda else arr

        compiled_sdfg = self.sdfg.compile()
        return compiled_sdfg

    def __call__(
        self, *args, **kwargs
    ) -> Union[Union[torch.Tensor, np.ndarray], Tuple[Union[torch.Tensor,
                                                            np.ndarray]]]:
        """ Execute the model.

            :param args: positional arguments to the model. The i-th argument will be passed as the i-th input of the
                         model.
            :param kwargs: named arguments to the model. The passed names should match the names in the ONNX model.
            :return: the output of the model (or a tuple of outputs if there are multiple).
        """

        transient_kwargs = {}
        if self.save_transients is not None:

            for node, parent in self.sdfg.all_nodes_recursive():
                if isinstance(node, nodes.AccessNode):
                    desc = self.sdfg.arrays[node.data]
                    if not isinstance(desc, dt.View) and desc.transient:
                        desc.transient = False
                        transient_kwargs[node.data] = desc

        if self.do_auto_optimize:
            self.auto_optimize()

        compiled = self.compile_and_init()


        inputs, symbols, outputs = self._call_args(args=args, kwargs=kwargs)

        for name, desc in transient_kwargs.items():
            transient_kwargs[name] = create_output_array(symbols,
                                                         desc,
                                                         use_torch=True,
                                                         zeros=False)
            self.save_transients[name] = transient_kwargs[name]

        compiled(**inputs, **outputs, **self.initialized_parameters, **symbols,
                 **transient_kwargs)

        if len(outputs) == 1:
            return next(iter(outputs.values()))

        return tuple(outputs.values())

    def _call_args(
        self,
        *,
        args,
        kwargs,
        torch_outputs: bool = None
    ) -> Tuple[Dict[str, Any], Dict[str, Any], OrderedDict[str, Any]]:
        """ Prepare the arguments for a call.

            This returns 4 dicts; one for each of the following:
            1. the inputs
            3. inferred values for symbols for dynamic dimensions
            4. outputs

            These arguments can be passed to `self.sdfg`.

            :param args: model positional args
            :param kwargs: model kwargs
            :param torch_outputs: if not None, the outputs will be torch tensors depending on the boolean value.
                                  Otherwise the outputs will be torch tensors only if at least one of the inputs is a
                                  torch tensor.
            :return: the tuple of dicts
        """
        inputs = kwargs

        # convert the positional args to kwargs
        if len(args) > len(self.inputs):
            raise ValueError("Expected {} arguments, got {}".format(
                len(self.inputs), len(args)))

        inputs.update(dict(zip(self.inputs, args)))

        # check that there are no missing inputs
        if len(set(self.inputs).difference(inputs)) != 0:
            raise ValueError("Missing inputs {}".format(", ".join(
                set(self.inputs).difference(inputs))))

        # check that there are no unknown inputs
        # NOTE symbols can only be passed as kwargs
        if len(
                set(inputs).difference(self.inputs).difference(
                    self.sdfg.free_symbols)) != 0:
            raise ValueError("Unknown inputs {}".format(", ".join(
                set(inputs).difference(self.inputs))))

        clean_inputs = {}
        for input, arr in inputs.items():
            if input in self.sdfg.free_symbols:
                clean_inputs[input] = arr
            else:
                clean_inputs[clean_onnx_name(input)] = arr

        inferred_symbols = infer_symbols_from_shapes(self.sdfg, {
            **clean_inputs,
            **self.initialized_parameters
        })
        inferred_symbols = {k: int(v) for k, v in inferred_symbols.items()}

        if torch_outputs is None:
            torch_outputs = any(
                is_cuda(self.sdfg.arrays[clean_onnx_name(o)].storage)
                for o in self.outputs) or any(
                    isinstance(inp, torch.Tensor)
                    for _, inp in clean_inputs.items())

        outputs = collections.OrderedDict()
        # create numpy arrays for the outputs
        for output in self.outputs:
            clean_name = clean_onnx_name(output)
            outputs[clean_name] = create_output_array(
                inferred_symbols,
                self.sdfg.arrays[clean_name],
                use_torch=torch_outputs)

        # check that there's no overlap
        seen = set()
        for parameters in [
                clean_inputs, self.initialized_parameters, outputs,
                inferred_symbols
        ]:
            new_parameters = set(parameters)
            assert not seen.intersection(new_parameters)
            seen |= new_parameters

        return clean_inputs, inferred_symbols, outputs

    def expand_onnx_nodes(self):
        utils.expand_onnx_nodes(self.sdfg)

    def auto_optimize(self):
        utils.auto_optimize(
            self.sdfg,
            self.cuda,
            apply_strict=self.apply_strict,
            # constants have been folded before GPU transforms
            fold_constants=False)


def create_output_array(
        inferred_symbols: Dict[str, int],
        desc: dt.Data,
        use_torch=False,
        zeros: bool = False) -> Union[np.ndarray, torch.tensor]:
    """ Create the array for an output. This is either a numpy array or a torch tensor depending on `use_torch`

        When `self.force_torch_outputs` is True, the outputs will be tensors. Otherwise, the outputs will be tensors
        :param inferred_symbols: the symbols inferred from `infer_symbols_from_shapes`.
        :param desc: the data descriptor for the array
        :param use_torch: whether to return a numpy array or a torch tensor.
        :param zeros: if true init with zeros else empty.
    """
    def eval_dim(dim):
        for sym in dim.free_symbols:
            dim = dim.subs(sym, inferred_symbols[sym.name])
        return dim

    cuda = is_cuda(desc.storage)
    if cuda and not use_torch:
        raise ValueError("Got use_torch=False, but received a GPU descriptor")

    if isinstance(desc, dt.Scalar):
        shape = []
    else:
        shape = [
            eval_dim(d) if type(d) is dace.symbol else d for d in desc.shape
        ]

    if use_torch:
        # torch functions don't accept the empty shape, so create shape [1] then reshape to ()
        if len(shape) == 0:
            shape = [1]

        # as_numpy_dtype doesn't seem to work for indexing into the dict
        tens = (torch.zeros if zeros else torch.empty)(
            *shape,
            dtype=numpy_to_torch_dtype_dict[getattr(np,
                                                    desc.dtype.to_string())])
        if isinstance(desc, dt.Scalar):
            tens = tens.reshape(())

        return tens.cuda() if cuda else tens
    else:
        return (np.zeros if zeros else np.empty)(shape,
                                                 dtype=getattr(
                                                     np,
                                                     desc.dtype.to_string()))<|MERGE_RESOLUTION|>--- conflicted
+++ resolved
@@ -21,13 +21,9 @@
 from daceml.onnx.converters import convert_attribute_proto, onnx_tensor_type_to_typeclass, clean_onnx_name
 from daceml.onnx.schema import ONNXParameterType
 from daceml.onnx.nodes.onnx_op import get_onnx_node, has_onnx_node, ONNXOp
-<<<<<<< HEAD
-from daceml.util import utils
+from daceml.util import utils, is_cuda
 from dace.transformation import dataflow
 from daceml import transformation
-=======
-from daceml.util import utils, is_cuda
->>>>>>> 58dd6270
 
 log = logging.getLogger(__name__)
 
@@ -307,10 +303,7 @@
                         op_node, conn_name, access, None,
                         dace.Memlet.from_array(clean_onnx_name(name),
                                                data_desc))
-<<<<<<< HEAD
-=======
-
->>>>>>> 58dd6270
+
         if self.fold_constants:
             log.debug("Applying constant folding")
             self.sdfg.apply_transformations_repeated([
@@ -318,10 +311,7 @@
             ],
                                                      validate_all=True,
                                                      strict=True)
-<<<<<<< HEAD
-=======
-
->>>>>>> 58dd6270
+
         if self.cuda:
             self.sdfg.apply_gpu_transformations()
 
