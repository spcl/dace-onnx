import itertools
import logging
from typing import Iterator, Tuple, List, Dict, Type

import dace
import dace.sdfg.nodes as nd
import dace.frontend.common.op_repository as dace_op_repo
from dace.frontend.python.newast import ProgramVisitor
import onnx
from dace import SDFG, SDFGState, dtypes, data
from dace.properties import Property, ListProperty
from dace.sdfg.graph import MultiConnectorEdge
from dace.transformation.transformation import ExpandTransformation

from daceml.onnx.environments import ONNXRuntime
from daceml.onnx.nodes.node_utils import parse_variadic_param
from daceml.onnx.schema import ONNXSchema, ONNXAttributeType, _ATTR_TYPE_TO_PYTHON_TYPE, ONNXParameterType, ONNXAttribute, ONNXParameter, ONNXTypeConstraint
from daceml.onnx.nodes.codegen import expand_node

log = logging.getLogger(__name__)


def _get_typecons_docstring(cons: ONNXTypeConstraint) -> str:
    return "    * **{}** -- {}".format(
        cons.type_str,
        ", ".join(":class:`{}`".format(t.to_string()) for t in cons.types))


def _get_connector_docstring(param: ONNXParameter) -> str:
    return "    * **{}** ({}, {}) -- {}".format(param.name, param.type_str,
                                                param.param_type.name.lower(),
                                                param.description)


def _get_attr_docstring(attr: ONNXAttribute) -> str:
    param_doc = ":param {}: {}".format(attr.name, attr.description)

    if attr.type is ONNXAttributeType.Unsupported:
        return ""

    if attr.type is ONNXAttributeType.Tensor:
        type_string = "numpy.ndarray"
    else:
        type_string = _ATTR_TYPE_TO_PYTHON_TYPE[attr.type].__name__

    type_string = ":class:`{}`".format(type_string)

    if attr.type in [
            ONNXAttributeType.Ints, ONNXAttributeType.Floats,
            ONNXAttributeType.Strings
    ]:
        type_string = ":class:`List` [{}]".format(type_string)

    if not attr.required:
        type_string = ":class:`Optional` [{}], default={}".format(
            type_string, repr(attr.default_value))

    param_type = ":type {}: {}".format(attr.name, type_string)

    return param_doc + "\n" + param_type


def get_missing_arguments_message(function_name, missing_arguments,
                                  argument_type):
    names = list(map(lambda x: "'" + x + "'", missing_arguments))

    if len(missing_arguments) == 1:
        arglist = names[0]
    else:
        arglist = ", ".join(names[:-1]) + ", and " + names[-1]

    return "{function_name} missing {num_missing} required {argument_type}{s}: {arglist}".format(
        function_name=function_name,
        num_missing=len(missing_arguments),
        argument_type=argument_type,
        s='' if len(missing_arguments) == 1 else 's',
        arglist=arglist)


class ONNXOp(nd.LibraryNode):
    """ Abstract superclass for all ONNX ops. Do not use this class, use the concrete subclasses
        (e.g. :class:`~daceml.onnx.nodes.onnx_op.ONNXConv`) instead.
    """

    # Global properties
    # these two are filled out in the generated constructor
    implementations = {}
    default_implementation = None

    # Object fields
    schema = Property(dtype=ONNXSchema,
                      desc="The operator's ONNX OpSchema",
                      allow_none=True)

    def iter_outputs_in_onnx_order(
            self, state: SDFGState) -> List[MultiConnectorEdge]:
        """ Iterate through the input edges in the same order as they would appear in an ONNX node proto.
            This assumes that the node has been validated!

            :param state: the state containing this node.
            :return: the out edges in the order as they would appear in the node proto.
        """
        return self._iter_params_in_onnx_order(state, inputs=False)

    def iter_inputs_in_onnx_order(
            self, state: SDFGState) -> List[MultiConnectorEdge]:
        """ Iterate through the output edges in the same order as they would appear in an ONNX node proto.
            This assumes that the node has been validated!

            :param state: the state containing this node.
            :return: the in edges in the order as they would appear in the node proto.
        """
        return self._iter_params_in_onnx_order(state, inputs=True)

    def _iter_params_in_onnx_order(
            self,
            state: SDFGState,
            inputs: bool = False) -> List[MultiConnectorEdge]:
        parameters = list(
            self.schema.inputs if inputs else self.schema.outputs)
        if len(parameters) == 0:
            return []
        if parameters[-1].param_type == ONNXParameterType.Variadic:
            name = parameters[-1].name
            parameters = itertools.chain(
                [param.name for param in parameters[:-1]],
                (name + "__" + str(i) for i in itertools.count()))
        else:
            parameters = [param.name for param in parameters]

        edges = state.in_edges(self) if inputs else state.out_edges(self)
        parameters = list(itertools.islice(parameters, len(edges)))
        conn_to_edge = {
            edge.dst_conn if inputs else edge.src_conn: edge
            for edge in edges
        }

        return [conn_to_edge[name] for name in parameters]

    def iter_edges(
            self,
            state: SDFGState) -> Iterator[Tuple[MultiConnectorEdge, bool]]:
        """ Returns an iterator over tuples of an edge and a boolean that indicates whether that edge is an input,
            ordered by the order required by the schema.
            This method assumes that this node has been validated.

            :param state: the state containing this node.
        """
        in_edges: List[MultiConnectorEdge] = state.in_edges(self)
        out_edges: List[MultiConnectorEdge] = state.out_edges(self)

        def get_idx(parameters, name):
            full_name = name
            if '__' in name:
                name, number = parse_variadic_param(name)
            else:
                number = 0

            matched = [
                i for i, param in enumerate(parameters) if param.name == name
            ]

            # since validation passed, we know there will only be one
            if len(matched) != 1:
                raise ValueError(
                    "Found {} connectors with name '{}', expected to find exactly one"
                    .format(len(matched), name))

            parameter_idx = matched[0]

            # add on the variadic parameter index
            parameter_idx += number

            return parameter_idx

        sorted_in = sorted(
            in_edges,
            key=lambda edge: get_idx(self.schema.inputs, edge.dst_conn))
        sorted_out = sorted(
            out_edges,
            key=lambda edge: get_idx(self.schema.outputs, edge.src_conn))

        return itertools.chain(zip(sorted_in, itertools.repeat(True)),
                               zip(sorted_out, itertools.repeat(False)))

    def validate(self, sdfg: SDFG, state: SDFGState):
        """ Validate this node.

            :param sdfg: the parent sdfg.
            :param state: the parent state.
        """
        in_edges = state.in_edges(self)
        out_edges = state.out_edges(self)

        # check that we don't have connectors to None
        all_connectors = {edge.dst_conn
                          for edge in in_edges}.union(edge.src_conn
                                                      for edge in out_edges)
        if None in all_connectors:
            raise ValueError("Edges to ONNX Ops must not have connector None")

        # check that all edges have connectors
        ##########################################
        for edge, is_input in self.iter_edges(state):
            if is_input:
                conn_name = edge.dst_conn
                if conn_name not in self.in_connectors:
                    raise ValueError(
                        "Memlet {} leading to nonexistent input connector '{}'"
                        .format(edge.data, conn_name))
            else:
                conn_name = edge.src_conn
                if conn_name not in self.out_connectors:
                    raise ValueError(
                        "Memlet {} leading to nonexistent output connector '{}'"
                        .format(edge.data, conn_name))

        # check that we have all required in_edges
        ##########################################
        required_inputs = {
            inp.name
            for inp in self.schema.inputs
            if inp.param_type == ONNXParameterType.Single
        }
        passed_inputs = {
            inp.dst_conn
            for inp in in_edges if '__' not in inp.dst_conn
        }  # we will test variadic inputs separately
        known_inputs = {inp.name for inp in self.schema.inputs}

        missing_inputs = required_inputs.difference(passed_inputs)
        if len(missing_inputs) > 0:
            raise ValueError(
                get_missing_arguments_message(self.schema.name, missing_inputs,
                                              "input"))

        # check that we have all required out_edges
        ##########################################
        required_outputs = {
            outp.name
            for outp in self.schema.outputs
            if outp.param_type == ONNXParameterType.Single
        }
        passed_outputs = {
            outp.src_conn
            for outp in out_edges if '__' not in outp.src_conn
        }  # we will test variadic inputs separately
        known_outputs = {outp.name for outp in self.schema.outputs}

        missing_outputs = required_outputs.difference(passed_outputs)
        if len(missing_outputs) > 0:
            raise ValueError(
                get_missing_arguments_message(self.schema.name,
                                              missing_outputs, "output"))

        # check that we have no unknown in edges
        ##########################################
        unknown_inputs = passed_inputs.difference(known_inputs)
        if len(unknown_inputs) > 0:
            raise TypeError("Got an unexpected argument '{}'".format(
                list(unknown_inputs)[0]))

        # check that we have no unknown out edges
        ##########################################
        unknown_outputs = passed_outputs.difference(known_outputs)
        if len(unknown_outputs) > 0:
            raise TypeError("Got an unexpected argument '{}'".format(
                list(unknown_outputs)[0]))

        # check variadic params
        ##########################################
        variadic_inputs = {
            inp.name
            for inp in self.schema.inputs
            if inp.param_type == ONNXParameterType.Variadic
        }
        passed_variadic_inputs = {
            edge.dst_conn
            for edge in in_edges if '__' in edge.dst_conn
        }

        seen_variadic_numbers = set()
        for param in passed_variadic_inputs:
            name, number = parse_variadic_param(param)
            if name not in variadic_inputs:
                raise ValueError(
                    "Got an unexpected variadic argument '{}'".format(param))
            if number in seen_variadic_numbers:
                raise ValueError(
                    "Got two variadic inputs with index {}, expected at most one"
                    .format(number))
            seen_variadic_numbers.add(number)

        # check that we have seen every number
        for i in range(len(seen_variadic_numbers)):
            if i not in seen_variadic_numbers:
                raise ValueError(
                    "Since {} variadic inputs were passed, expected variadic parameter with number {}"
                    .format(len(seen_variadic_numbers), i))

        variadic_outputs = {
            outp.name
            for outp in self.schema.outputs
            if outp.param_type == ONNXParameterType.Variadic
        }
        passed_variadic_outputs = {
            edge.src_conn
            for edge in out_edges if '__' in edge.src_conn
        }
        seen_variadic_numbers = set()
        for param in passed_variadic_outputs:
            name, number = parse_variadic_param(param)
            if name not in variadic_outputs:
                raise ValueError(
                    "Got an unexpected variadic argument '{}'".format(param))
            if number in seen_variadic_numbers:
                raise ValueError(
                    "Got two variadic outputs with index {}, expected at most one"
                    .format(number))
            seen_variadic_numbers.add(number)

        # check that we have seen every number
        for i in range(len(seen_variadic_numbers)):
            if i not in seen_variadic_numbers:
                raise ValueError(
                    "Since {} variadic outputs were passed, expected variadic parameter with number {}"
                    .format(len(seen_variadic_numbers), i))

        # check that type params solve
        ##########################################

        assigned_params = {}
        for edge, is_input in self.iter_edges(state):
            conn_name = edge.dst_conn if is_input else edge.src_conn

            if '__' in conn_name:
                parsed_name, number = parse_variadic_param(conn_name)
            else:
                parsed_name = conn_name

            matching = [
                inp for inp in (
                    self.schema.inputs if is_input else self.schema.outputs)
                if inp.name == parsed_name
            ]

            if len(matching) != 1:
                raise ValueError(
                    "Expected to find one {} parameter in schema with name '{}', but found {}"
                    .format("input" if is_input else "output", parsed_name,
                            len(matching)))
            matched = matching[0]

            if '__' in conn_name and matched.param_type != ONNXParameterType.Variadic:
                raise ValueError(
                    "Got variadic argument '{}' for non-variadic parameter '{}'."
                    " Ensure that non-variadic args do not contain '__'".
                    format(conn_name, matched.name))

            if '__' not in conn_name and matched.param_type == ONNXParameterType.Variadic:
                raise ValueError(
                    "Expected variadic argument for variadic parameter '{}', got '{}'. Use '{}__i' as the connector"
                    " name, where i is the desired index of the variadic parameter."
                    .format(matched.name, conn_name, conn_name))

            edge_data = edge.data.data
            edge_dtype = sdfg.arrays[edge_data].dtype
            # if matched.param_type == ONNXParameterType.Variadic and not matched.homogeneous:
            #     # non homogeneous parameters don't need to be consistent
            #     pass
            # elif matched.type_str in assigned_params and assigned_params[
            #         matched.type_str] != edge_dtype:
            #     raise ValueError(
            #         "Could not solve type constraints;"
            #         " excepted type '{expected}' for {param_type} '{conn_name}', got type '{actual}'"
            #         .format(expected=assigned_params[matched.type_str],
            #                 param_type="input" if is_input else "output",
            #                 conn_name=matched.name,
            #                 actual=edge_dtype))

            # otherwise, matched.type_str was not assigned a type yet: try to assign it
            cons = self.schema.type_constraints[matched.type_str]
            # if edge_dtype not in cons.types:
            #     raise ValueError(
            #         "Expected type in '{possible}' for {param_type} '{conn_name}', got type '{actual}'"
            #         .format(possible=cons.types,
            #                 param_type="input" if is_input else "output",
            #                 conn_name=matched.name,
            #                 actual=edge_dtype))
            assigned_params[matched.type_str] = edge_dtype

        # check that we have all required attributes
        ##########################################
        required_attrs = {
            name
            for name, attr in dace_schema.attributes.items() if attr.required
        }
        for attr in required_attrs:
            if getattr(self, attr) is None:
                raise ValueError(
                    "Expected value for required attribute '{}', got None".
                    format(attr))


def register_op_repo_replacement(cls: Type[ONNXOp], cls_name: str,
                                 dace_schema: ONNXSchema):
    @dace_op_repo.replaces("daceml.onnx.{}".format(cls_name))
<<<<<<< HEAD
    def op_repo_replacement(TODO_remove_this, sdfg: SDFG, state: SDFGState, **kwargs):
=======
    def op_repo_replacement(pv: ProgramVisitor, sdfg: SDFG, state: SDFGState,
                            **kwargs):
>>>>>>> d0b87826
        attrs = {
            name: value
            for name, value in kwargs.items() if name in dace_schema.attributes
        }
        onnx_node = cls(name=cls_name, **attrs)
        state.add_node(onnx_node)

        input_names = {p.name for p in dace_schema.inputs}
        output_names = {p.name for p in dace_schema.outputs}
        inputs = {
            name: arr_name
            for name, arr_name in kwargs.items() if name in input_names
        }
        outputs = {
            name: arr_name
            for name, arr_name in kwargs.items() if name in output_names
        }

        for inp, arr_name in inputs.items():
            read = state.add_read(arr_name)
            state.add_edge(read, None, onnx_node, inp,
                           sdfg.make_array_memlet(arr_name))
            if inp in input_names:
                onnx_node.add_in_connector(inp)

        for outp, arr_name in outputs.items():
            write = state.add_read(arr_name)
            state.add_edge(onnx_node, outp, write, None,
                           sdfg.make_array_memlet(arr_name))
            if outp in output_names:
                onnx_node.add_out_connector(outp)
        return []


_ONNX_OPS_BY_NAME = {}
# Generate all of the Op Nodes
for schema in onnx.defs.get_all_schemas():
    try:
        dace_schema = ONNXSchema.from_onnx_proto(schema)
    except Exception as e:
        log.debug("Import of {} failed: {}".format(schema.name, e))
        continue

    attrs = {}
    # add properties for each op attribute
    for name, attr in dace_schema.attributes.items():
        if attr.type in [
                ONNXAttributeType.Int, ONNXAttributeType.String,
                ONNXAttributeType.Float, ONNXAttributeType.Tensor
        ]:
            attrs[name] = Property(dtype=_ATTR_TYPE_TO_PYTHON_TYPE[attr.type],
                                   desc=attr.description,
                                   allow_none=True,
                                   default=None if attr.default_value is None
                                   else attr.default_value)
        elif attr.type in [
                ONNXAttributeType.Ints, ONNXAttributeType.Strings,
                ONNXAttributeType.Floats
        ]:
            attrs[name] = ListProperty(
                element_type=_ATTR_TYPE_TO_PYTHON_TYPE[attr.type],
                desc=attr.description,
                allow_none=True,
                default=None
                if attr.default_value is None else attr.default_value)
        elif attr.required:
            raise NotImplementedError(
                "Required attribute '{}' has an unsupported type".format(
                    attr.name))

    required_attrs = {
        name
        for name, attr in dace_schema.attributes.items() if attr.required
    }

    def __init__(self, name, *args, location=None, **op_attributes):
        super(ONNXOp, self).__init__(
            name,
            location=location,
            # add required parameters as in/out connectors, without types for now
            inputs={
                inp.name
                for inp in self.schema.inputs
                if inp.param_type == ONNXParameterType.Single
            },
            outputs={
                out.name
                for out in self.schema.outputs
                if out.param_type == ONNXParameterType.Single
            })

        if len(args) > 0:
            raise TypeError(
                "__init__() takes 1 positional arguments but {} were given".
                format(1 + len(args)))

        missing_arguments = required_attrs.difference(op_attributes)
        if len(missing_arguments) > 0:

            raise TypeError(
                get_missing_arguments_message("__init__()", missing_arguments,
                                              "keyword-only argument"))

        unknown_attrs = set(op_attributes).difference(self.schema.attributes)
        if len(unknown_attrs) > 0:
            raise TypeError(
                "{}.__init__() got an unexpected keyword argument '{}'".format(
                    self.schema.name,
                    list(unknown_attrs)[0]))

        for name, attr in op_attributes.items():
            setattr(self, name, attr)

    input_connector_docstrings = "\n".join(
        _get_connector_docstring(param) for param in dace_schema.inputs)
    output_connector_docstrings = "\n".join(
        _get_connector_docstring(param) for param in dace_schema.outputs)

    cls_name = "ONNX" + dace_schema.name

    # the first line of the init docstring contains the signature of the method. This will be picked up by sphinx and
    # means that the generated sphinx docs have a proper signature, and not just *args, **kwargs.
    init_docstring = "__init__(name, *, {})\n".format(
        ", ".join(attr.name if attr.required else attr.name + "=" +
                  repr(attr.default_value)
                  for _, attr in dace_schema.attributes.items()))
    init_docstring += ":param name: the name of the node.\n" + "\n".join(
        _get_attr_docstring(attr)
        for _, attr in dace_schema.attributes.items())

    docstring = "\n" + dace_schema.doc
    type_docstrings = "\n".join(
        _get_typecons_docstring(cons)
        for _, cons in dace_schema.type_constraints.items())
    docstring += "\n\n"
    docstring += ":Node Inputs:" + input_connector_docstrings
    docstring += "\n\n"
    docstring += ":Node Outputs:" + output_connector_docstrings
    docstring += "\n\n"
    docstring += ":Type Constraints:" + type_docstrings

    attrs['__doc__'] = docstring + "\n"
    attrs['schema'] = dace_schema

    attrs['__init__'] = __init__

    cls = type(cls_name, (ONNXOp, ), attrs)
    cls = dace.library.node(cls)
    cls.__init__.__doc__ = "\n" + init_docstring

    # Register ORT implementation
    ##########################################

    @dace.library.expansion
    class Expansion(ExpandTransformation):
        environments = []

        @classmethod
        def expansion(cls, node, state: SDFGState, sdfg: SDFG):
            result = expand_node(node, state, sdfg)

            if not isinstance(result, SDFG):
                # when we return an SDFG the the environments will be determined recursively by codegen.
                cls.environments = map(dace.library.get_environment,
                                       result.environments)
            return result

    cls.register_implementation('onnxruntime', Expansion)

    # Register pure implementations
    ##########################################

    # avoid import loop
    from daceml.onnx.implementation_abc import ONNXForward

    registered = False
    for impl, args in ONNXForward.extensions().items():
        if "op" in args and args["op"] == schema.name:

            class Expansion(ExpandTransformation):
                environments = []
                forward_impl: ONNXForward = impl

                @classmethod
                def expansion(cls, node, state, sdfg):
                    # scalars on gpu don't work in dace at the moment.
                    skip_due_to_scalars_on_gpu = (
                        node.schedule == dtypes.ScheduleType.GPU_Default
                        and any(
                            isinstance(sdfg.arrays[e.data.data], data.Scalar)
                            for e in state.out_edges(node)))

                    if not skip_due_to_scalars_on_gpu and cls.forward_impl.forward_can_be_applied(
                            node, state, sdfg):
                        return cls.forward_impl.forward(node, state, sdfg)
                    else:
                        # fall back to ORT
                        reason = (
                            "scalar inputs/outputs are not supported on GPU"
                            if skip_due_to_scalars_on_gpu else
                            "forward_can_be_applied returned False")
                        log.info(
                            'Falling back to onnxruntime expansion for library node "{}". Reason: {}'
                            .format(node.label, reason))
                        result = expand_node(node, state, sdfg)
                        if not isinstance(result, SDFG):
                            # when we return an SDFG the the environments will be determined recursively by codegen.
                            cls.environments = map(
                                dace.library.get_environment,
                                result.environments)
                        return result

            implementation_name = args["name"]
            cls.register_implementation(implementation_name, Expansion)
            registered = True

    if not registered:
        cls.default_implementation = "onnxruntime"

    # register python frontend replacement
    #######################################
    register_op_repo_replacement(cls, cls_name, dace_schema)

    globals()[cls_name] = cls
    _ONNX_OPS_BY_NAME[cls_name] = cls

del cls


def has_onnx_node(name: str) -> bool:
    """ Check if an ONNX operator is supported.

        :param name: the operator name.
    """
    return ("ONNX" + name) in _ONNX_OPS_BY_NAME


def get_onnx_node(name: str) -> ONNXOp:
    """ Get the ONNX Operator node for an operator by name.

        :param name: the operator name
    """
    return _ONNX_OPS_BY_NAME["ONNX" + name]<|MERGE_RESOLUTION|>--- conflicted
+++ resolved
@@ -405,12 +405,8 @@
 def register_op_repo_replacement(cls: Type[ONNXOp], cls_name: str,
                                  dace_schema: ONNXSchema):
     @dace_op_repo.replaces("daceml.onnx.{}".format(cls_name))
-<<<<<<< HEAD
-    def op_repo_replacement(TODO_remove_this, sdfg: SDFG, state: SDFGState, **kwargs):
-=======
     def op_repo_replacement(pv: ProgramVisitor, sdfg: SDFG, state: SDFGState,
                             **kwargs):
->>>>>>> d0b87826
         attrs = {
             name: value
             for name, value in kwargs.items() if name in dace_schema.attributes
@@ -433,15 +429,13 @@
             read = state.add_read(arr_name)
             state.add_edge(read, None, onnx_node, inp,
                            sdfg.make_array_memlet(arr_name))
-            if inp in input_names:
-                onnx_node.add_in_connector(inp)
+            onnx_node.add_in_connector(inp)
 
         for outp, arr_name in outputs.items():
             write = state.add_read(arr_name)
             state.add_edge(onnx_node, outp, write, None,
                            sdfg.make_array_memlet(arr_name))
-            if outp in output_names:
-                onnx_node.add_out_connector(outp)
+            onnx_node.add_out_connector(outp)
         return []
 
 
