import pytest
import numpy as np
import torch
from dace.transformation.dataflow import RedundantSecondArray
from transformers import BertConfig, BertLayer

import daceml.onnx as donnx
from daceml.pytorch import DaceModule
from daceml.transformation import ConstantFolding


def test_bert_encoder(gpu, default_implementation, sdfg_name):
    if not gpu and default_implementation == 'onnxruntime':
        pytest.skip("combination is tested below")

    batch_size = 8
    seq_len = 512
    hidden_size = 768

    input = torch.randn([batch_size, seq_len, hidden_size])

    ptmodel = BertLayer(BertConfig()).eval()
    pt_outputs = ptmodel(input.clone())

<<<<<<< HEAD
    dace_model = DaceModule(ptmodel, train=False)
=======
    dace_model = DaceModule(ptmodel,
                            cuda=gpu,
                            train=False,
                            sdfg_name=sdfg_name)
>>>>>>> 8aae0421
    dace_outputs0 = dace_model(input.clone())

    diff = np.abs(dace_outputs0 - pt_outputs[0].detach().numpy())

    assert np.max(diff) < 1e-5


@pytest.mark.ort
def test_bert_cf(sdfg_name):
    batch_size = 8
    seq_len = 512
    hidden_size = 768

    input = torch.randn([batch_size, seq_len, hidden_size])

    ptmodel = BertLayer(BertConfig()).eval()
    pt_outputs = ptmodel(input.clone())

    dace_model = DaceModule(ptmodel, train=False, sdfg_name=sdfg_name)
    dace_outputs0 = dace_model(input.clone())

    dace_model.dace_model.sdfg.apply_transformations_repeated(
        [ConstantFolding, RedundantSecondArray], validate_all=True)
    dace_model.dace_model.sdfg.save("/tmp/bert_enc.sdfg")
    dace_model.dace_model.sdfg.expand_library_nodes()
    dace_model.dace_model.sdfg.apply_strict_transformations()

    dace_outputs1 = dace_model(input.clone())

    diff = np.abs(dace_outputs0 - pt_outputs[0].detach().numpy())

    assert np.max(diff) < 1e-5
    assert np.allclose(dace_outputs1, dace_outputs0)


test_bert_cf()<|MERGE_RESOLUTION|>--- conflicted
+++ resolved
@@ -9,7 +9,7 @@
 from daceml.transformation import ConstantFolding
 
 
-def test_bert_encoder(gpu, default_implementation, sdfg_name):
+def test_bert_encoder(gpu, default_implementation):
     if not gpu and default_implementation == 'onnxruntime':
         pytest.skip("combination is tested below")
 
@@ -22,14 +22,7 @@
     ptmodel = BertLayer(BertConfig()).eval()
     pt_outputs = ptmodel(input.clone())
 
-<<<<<<< HEAD
     dace_model = DaceModule(ptmodel, train=False)
-=======
-    dace_model = DaceModule(ptmodel,
-                            cuda=gpu,
-                            train=False,
-                            sdfg_name=sdfg_name)
->>>>>>> 8aae0421
     dace_outputs0 = dace_model(input.clone())
 
     diff = np.abs(dace_outputs0 - pt_outputs[0].detach().numpy())
@@ -38,7 +31,7 @@
 
 
 @pytest.mark.ort
-def test_bert_cf(sdfg_name):
+def test_bert_cf():
     batch_size = 8
     seq_len = 512
     hidden_size = 768
@@ -48,12 +41,11 @@
     ptmodel = BertLayer(BertConfig()).eval()
     pt_outputs = ptmodel(input.clone())
 
-    dace_model = DaceModule(ptmodel, train=False, sdfg_name=sdfg_name)
+    dace_model = DaceModule(ptmodel, train=False)
     dace_outputs0 = dace_model(input.clone())
 
     dace_model.dace_model.sdfg.apply_transformations_repeated(
         [ConstantFolding, RedundantSecondArray], validate_all=True)
-    dace_model.dace_model.sdfg.save("/tmp/bert_enc.sdfg")
     dace_model.dace_model.sdfg.expand_library_nodes()
     dace_model.dace_model.sdfg.apply_strict_transformations()
 
