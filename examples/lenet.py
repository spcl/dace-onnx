--- conflicted
+++ resolved
@@ -12,6 +12,7 @@
 from dace.transformation.interstate import FPGATransformSDFG, InlineSDFG
 from daceml.transformation import InputToConstant
 from dace.transformation.dataflow import streaming_memory as sm
+from dace.transformation.dataflow import PruneConnectors
 import copy
 import dace
 from dace import nodes
@@ -23,7 +24,6 @@
 
     for node, state in sdfg.all_nodes_recursive():
         if isinstance(node, dace.sdfg.nodes.AccessNode):
-            print(node.label)
             if node.label == name:
                 return node, state
 
@@ -118,7 +118,16 @@
 
         model = DaceModule(model, dummy_inputs=dummy_input[0])
         sdfg = model.sdfg
-        sdfg.save('/tmp/out.sdfg')
+        sdfg.apply_transformations([FPGATransformSDFG])
+        sdfg.save('/tmp/out_pre.sdfg')
+        sdfg.apply_transformations_repeated([InlineSDFG])
+
+        # The rational for applying the streaming transformation is the following:
+        # - we first change data containers
+        # - then we expand the lib nodes: note that the nodes needs input/output shapes
+        #       and their expansion should consider that in some cases the memlet are for streams
+        #       TODO: see if this can be avoided
+
 
         ##################################
         # Vectorize input and output container
@@ -128,64 +137,78 @@
         # utils.vectorize_array_and_memlet(sdfg, "ONNX_input", vec_type)
 
         # vectorize output of Conv0
-        utils.vectorize_array_and_memlet(sdfg, "ONNX_11", vec_type)
+        utils.vectorize_array_and_memlet(sdfg, "fpga_ONNX_11", vec_type)
         # vectorize output of Relu1
-        utils.vectorize_array_and_memlet(sdfg, "ONNX_12", vec_type)
+        utils.vectorize_array_and_memlet(sdfg, "fpga_ONNX_12", vec_type)
         # vectorize output of Conv3
-        utils.vectorize_array_and_memlet(sdfg, "ONNX_14", vec_type)
+        utils.vectorize_array_and_memlet(sdfg, "fpga_ONNX_14", vec_type)
         # vectorize output of Relu4
-        utils.vectorize_array_and_memlet(sdfg, "ONNX_15", vec_type)
+        utils.vectorize_array_and_memlet(sdfg, "fpga_ONNX_15", vec_type)
 
         ###################################
-
-        sdfg.apply_transformations([FPGATransformSDFG])
-<<<<<<< HEAD
-
-        sdfg.save('/tmp/out_fpga.sdfg')
-=======
-        # sdfg.apply_transformations_repeated([InlineSDFG])
->>>>>>> a5995bc9
+        sdfg.save('/tmp/out_vectorized.sdfg')
         sdfg.expand_library_nodes()
-        print("OK")
-        sdfg.save('/tmp/out_pre.sdfg')
         sdfg.apply_transformations_repeated([InlineSDFG])
-<<<<<<< HEAD
-        # sdfg.apply_transformations_repeated([InputToConstant], print_report=True)
-
-
-        data, state = get_access_node_by_name(sdfg, "fpga_ONNX_11")
-        node_a = state.in_edges(data)[0].src
-        node_b = state.out_edges(data)[0].dst
-
-        # Streaming transformation
-        sm.StreamingComposition.apply_to(state.parent, first=node_a, access=data, second=node_b, verify=False,
-                                         options={'storage': dace.StorageType.FPGA_Local})
-
-        data, state = get_access_node_by_name(sdfg, "fpga_ONNX_14")
-        node_a = state.in_edges(data)[0].src
-        node_b = state.out_edges(data)[0].dst
-
-        # Streaming transformation
-        sm.StreamingComposition.apply_to(state.parent, first=node_a, access=data, second=node_b, verify=False,
-                                         options={'storage': dace.StorageType.FPGA_Local})
-
-        #
-        # transformation.expand_library_nodes_except_reshape(sdfg)
-        # sdfg.states()[0].nodes()[0].sdfg.apply_transformations_repeated(
-        #     [transformation.ReshapeElimination])
-=======
-        print("OK1")
-
+
+
+        # ###################################################################
+        # # Input to constant
+        # # Attention: this should not interfer with the rest
         access_nodes = [n for n, _ in sdfg.all_nodes_recursive()
                         if isinstance(n, nodes.AccessNode) and (n.data[:7] == "ONNX_fc" or n.data[:7] == "ONNX_co" )]
         for access_node in access_nodes:
             InputToConstant.apply_to(sdfg, _access_node=access_node)
 
->>>>>>> a5995bc9
-        # sdfg.states()[0].location["is_FPGA_kernel"] = False
-        # sdfg.states()[0].nodes()[0].sdfg.states()[0].location["is_FPGA_kernel"] = False
-
-        sdfg.save('/tmp/out_fpga_expanded.sdfg')
+
+        sdfg.save('/tmp/out_fpga.sdfg')
+        # sdfg.apply_transformations_repeated([InputToConstant], print_report=True)
+
+
+        #######################################################################
+        # Streaming
+        # TODO: factorize
+
+        # Conv0 -> Relu1
+        data, state = get_access_node_by_name(sdfg, "fpga_ONNX_11")
+        node_a = state.in_edges(data)[0].src
+        node_b = state.out_edges(data)[0].dst
+
+        # Streaming transformation
+        sm.StreamingComposition.apply_to(state.parent, first=node_a, access=data, second=node_b, verify=False,
+                                         options={'storage': dace.StorageType.FPGA_Local})
+
+        # Relu1-> MaxPool2
+        data, state = get_access_node_by_name(sdfg, "fpga_ONNX_12")
+        node_a = state.in_edges(data)[0].src
+        node_b = state.out_edges(data)[0].dst
+
+        # Streaming transformation
+        sm.StreamingComposition.apply_to(state.parent, first=node_a, access=data, second=node_b, verify=False,
+                                         options={'storage': dace.StorageType.FPGA_Local})
+
+        #Conv3 -> Relu4
+        data, state = get_access_node_by_name(sdfg, "fpga_ONNX_14")
+        node_a = state.in_edges(data)[0].src
+        node_b = state.out_edges(data)[0].dst
+
+        # Streaming transformation
+        sm.StreamingComposition.apply_to(state.parent, first=node_a, access=data, second=node_b, verify=False,
+                                         options={'storage': dace.StorageType.FPGA_Local})
+
+        # Relu4 -> MaxPool5
+        data, state = get_access_node_by_name(sdfg, "fpga_ONNX_15")
+        node_a = state.in_edges(data)[0].src
+        node_b = state.out_edges(data)[0].dst
+
+        # Streaming transformation
+        sm.StreamingComposition.apply_to(state.parent, first=node_a, access=data, second=node_b, verify=False,
+                                         options={'storage': dace.StorageType.FPGA_Local})
+
+        ######################################
+        # Prune connectors
+        sdfg.apply_transformations_repeated(PruneConnectors)
+
+        sdfg.save('/tmp/out_fpga.sdfg')
         device = 'cpu'
     elif device == 'pytorch':
         model.to('cpu')
