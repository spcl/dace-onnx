--- conflicted
+++ resolved
@@ -54,11 +54,7 @@
     - name: Test with pytest
       env:
         ORT_RELEASE: ${{ github.workspace }}/onnxruntime-daceml-patched
-<<<<<<< HEAD
-        PYTEST_ARGS: --cov=daceml --cov-report=term --cov-report xml --cov-config=.coveragerc -m "not slow and not fpga"
-=======
-        PYTEST_ARGS: --cov=daceml --cov-report=term --cov-report xml --cov-config=.coveragerc -m "not slow" -m "not gpu"
->>>>>>> c0417921
+        PYTEST_ARGS: --cov=daceml --cov-report=term --cov-report xml --cov-config=.coveragerc -m "not slow and not fpga" -m "not gpu"
       run: make test
 
     - name: Test with doctest
