import os
import sys
import tempfile
import subprocess
import importlib
import inspect
import time
from io import BytesIO
from zipfile import ZipFile

import requests

sys.path.insert(0, os.path.abspath('..'))

# -- Project information -----------------------------------------------------

project = 'DaCeML'
copyright = '2020, Scalable Parallel Computing Laboratory, ETH Zurich'
author = 'Scalable Parallel Computing Laboratory, ETH Zurich, and the DaCeML authors'

# -- Configuration -----------------------------------------------------------

extensions = [
    'sphinx.ext.autodoc', 'sphinx.ext.doctest', 'sphinx_autodoc_typehints',
    'sphinx.ext.linkcode', 'sphinx_gallery.gen_gallery'
]

autodoc_typehints = 'description'
# Add any paths that contain templates here, relative to this directory.
templates_path = ['_templates']

# List of patterns, relative to source directory, that match files and
# directories to ignore when looking for source files.
# This pattern also affects html_static_path and html_extra_path.
exclude_patterns = ['_build', 'Thumbs.db', '.DS_Store']

html_theme = 'sphinx_rtd_theme'

html_static_path = ['_static']

doctest_global_setup = '''
import torch
import torch.nn as nn
import os
import dace
'''

html_sidebars = {
    '**':
    ['localtoc.html', 'relations.html', 'sourcelink.html', 'searchbox.html']
}

typehints_fully_qualified = False
add_module_names = False
autoclass_content = 'both'

build_fpga_docs = "DACEML_DOC_BUILD_FPGA" in os.environ and os.environ[
    "DACEML_DOC_BUILD_FPGA"] == 'True'
<<<<<<< HEAD
sphinx_gallery_conf = {
    'default_thumb_file': 'dace.png',
    'filename_pattern': '/plot_' if build_fpga_docs else '/plot_(?!fpga)'
=======
build_cuda_docs = "DACEML_DOC_BUILD_CUDA" in os.environ and os.environ[
    "DACEML_DOC_BUILD_CUDA"] == 'True'
if build_cuda_docs and build_fpga_docs:
    pattern = "/plot_"
elif not build_cuda_docs and build_fpga_docs:
    pattern = "/plot(?!_cuda)_"
elif build_cuda_docs and not build_fpga_docs:
    pattern = "/plot(?!_fpga)_"
else:
    pattern = "/plot(?!(_fpga)|(_cuda))_"

print()
print(pattern)

sphinx_gallery_conf = {
    'default_thumb_file': 'dace.png',
    'filename_pattern': pattern
>>>>>>> 95e92d03
}


def linkcode_resolve(domain, info):
    if domain != 'py':
        return None
    if not info['module']:
        return None

    # main idea taken from https://gitlab.merchise.org/merchise/odoo
    module = info['module']
    fullname = info['fullname']

    if not module:
        return None

    obj = importlib.import_module(module)
    for item in fullname.split('.'):
        obj = getattr(obj, item, None)

    if obj is None:
        return None

    # get original from decorated methods
    try:
        objc = getattr(obj, '_orig')
    except AttributeError:
        pass

    try:
        obj_source_path = inspect.getsourcefile(obj)
        _, line = inspect.getsourcelines(obj)
    except (TypeError, IOError):
        # obj doesn't have a module, or something
        return None

    project_root = "../"
    return "https://github.com/spcl/daceml/blob/master/{}{}".format(
        os.path.relpath(obj_source_path, project_root),
        "#L{}".format(line) if line is not None else "")


# the following is inspired by https://github.com/dfm/rtds-action/blob/main/src/rtds_action/rtds_action.py
def download_auto_examples_artifact(gh_token):
    print("Downloading auto_examples")
    try:
        git_hash = (subprocess.check_output(["git", "rev-parse",
                                             "HEAD"]).strip().decode("ascii"))
    except subprocess.CalledProcessError:
        raise RuntimeError("can't get git hash")

    expected_name = f"auto_examples_{git_hash}"
    out_dir = os.path.join(os.path.dirname(__file__), "auto_examples")

    # 3 retries
    for i in range(3):
        # read the artifacts
        r = requests.get(
            f"https://api.github.com/repos/spcl/daceml/actions/artifacts",
            params=dict(per_page=100),
        )
        if r.status_code != 200:
            raise RuntimeError(f"Can't list files ({r.status_code})")

        result = r.json()
        for artifact in result.get("artifacts", []):
            if artifact["name"] == expected_name:
                print(f"Found artifact {artifact}")
                r = requests.get(
                    artifact["archive_download_url"],
                    headers={"Authorization": f"token {gh_token}"},
                )

                if r.status_code != 200:
                    raise ValueError(
                        f"Can't download artifact ({r.status_code})")

                with ZipFile(BytesIO(r.content)) as f:
                    f.extractall(path=out_dir)

                return

        print(f"Couldn't find expected artifact '{expected_name}' "
              f"at https://api.github.com/repos/spcl/daceml/actions/artifacts")
        time.sleep(30)
        print("Retrying...")

    raise ValueError(
        f"Couldn't find expected artifact '{expected_name}' "
        f"at https://api.github.com/repos/spcl/daceml/actions/artifacts")


# RTD-specific steps
on_rtd = os.environ.get('READTHEDOCS') == 'True'
if on_rtd:
    # set ORT_RELEASE to nonsense
    os.environ['ORT_RELEASE'] = "FAIL"

    # the github access token can only be accessed from master builds
    token = os.environ["GH_TOKEN"]
    download_auto_examples_artifact(token)<|MERGE_RESOLUTION|>--- conflicted
+++ resolved
@@ -56,11 +56,6 @@
 
 build_fpga_docs = "DACEML_DOC_BUILD_FPGA" in os.environ and os.environ[
     "DACEML_DOC_BUILD_FPGA"] == 'True'
-<<<<<<< HEAD
-sphinx_gallery_conf = {
-    'default_thumb_file': 'dace.png',
-    'filename_pattern': '/plot_' if build_fpga_docs else '/plot_(?!fpga)'
-=======
 build_cuda_docs = "DACEML_DOC_BUILD_CUDA" in os.environ and os.environ[
     "DACEML_DOC_BUILD_CUDA"] == 'True'
 if build_cuda_docs and build_fpga_docs:
@@ -78,7 +73,6 @@
 sphinx_gallery_conf = {
     'default_thumb_file': 'dace.png',
     'filename_pattern': pattern
->>>>>>> 95e92d03
 }
 
 
